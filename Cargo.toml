--- conflicted
+++ resolved
@@ -71,43 +71,6 @@
 js-sys = "0.3.72"
 hex_lit = "0.1.1"
 once_cell = "1.20.1"
-<<<<<<< HEAD
-
-[features]
-test-utils = []
-testnet = []
-dogecoin = []
-luckycoin = []
-bellscoin = []
-fractal = []
-zcash = []
-mainnet = ["protorune/mainnet"]
-proxy = []
-owned_token = []
-auth_token = []
-genesis_alkane = []
-regtest = []
-genesis_protorune = []
-amm_pool = ["auth_token"]
-amm_factory = ["auth_token"]
-amm = ["amm_pool", "amm_factory"]
-orbital = []
-cache = ["protorune/cache"]
-all = []
-minimal = [
-    "refunder",
-    "merkle_distributor",
-    "free_mint",
-    "upgradeable",
-    "proxy",
-]
-refunder = []
-merkle_distributor = []
-free_mint = []
-upgradeable = []
-debug-log = []
-
-=======
 async-trait = "0.1"
 thiserror = "1.0"
 bitcoin_hashes = "0.14"
@@ -143,7 +106,6 @@
 env_logger = "0.11"
 protobuf-json-mapping = "3.4"
 pbkdf2 = "0.12"
->>>>>>> 89c1066c
 
 [dependencies]
 alkanes = { workspace = true }