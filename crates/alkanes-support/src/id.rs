--- conflicted
+++ resolved
@@ -55,13 +55,9 @@
         AlkaneId { block, tx }
     }
     pub fn is_created(&self, next_sequence: u128) -> bool {
-<<<<<<< HEAD
-        self.block == 2 && self.tx < next_sequence || self.block == 4 || self.block == 32 && self.tx == 0
-=======
         self.block == 2 && self.tx < next_sequence
             || self.block == 4
             || self.block == 32 && (self.tx == 0 || self.tx == 1)
->>>>>>> d2710c19
     }
     pub fn is_create(&self) -> bool {
         self.block == 1 && self.tx == 0
