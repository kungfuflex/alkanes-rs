--- conflicted
+++ resolved
@@ -20,14 +20,7 @@
 prost = { workspace = true }
 
 [build-dependencies]
-<<<<<<< HEAD
 anyhow = { workspace = true }
-protobuf-codegen = "3.4.0"
 flate2 = "1.0.34"
-protoc-rust = { version = "2.28.0" }
-protoc-bin-vendored = "3.0.0"
 hex = { workspace = true }
-=======
-anyhow = "1.0.90"
-prost-build = { workspace = true }
->>>>>>> d2710c19
+prost-build = { workspace = true }