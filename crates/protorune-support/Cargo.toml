--- conflicted
+++ resolved
@@ -16,13 +16,8 @@
 ordinals = { workspace = true }
 anyhow = { workspace = true }
 metashrew-support = { workspace = true }
-<<<<<<< HEAD
-hex = { workspace = true }
-protobuf = { workspace = true }
-=======
 hex = "0.4.3"
 prost = { workspace = true }
->>>>>>> d2710c19
 bech32 = "0.11.0"
 
 [build-dependencies]
