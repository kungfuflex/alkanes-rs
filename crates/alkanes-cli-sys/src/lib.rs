//! Deezel System Library
//!
//! This library provides the system-level implementation of the deezel CLI,
//! acting as a bridge between the command-line interface and the deezel-common
//! library. It is designed to be used as a library by system crates that
//! utilize alkanes on the backend.

use anyhow::{anyhow, Context};
use alkanes_cli_common::{Result, AlkanesError};
use async_trait::async_trait;
use alkanes_cli_common::provider::ConcreteProvider;
use alkanes_cli_common::traits::*;
use alkanes_cli_common::commands::*;

pub mod utils;
pub mod keystore;
pub mod pretty_print;
use alkanes_cli_common::alkanes::AlkanesInspectConfig;
use utils::*;
use keystore::{KeystoreManager, KeystoreCreateParams};

pub struct SystemAlkanes {
    provider: ConcreteProvider,
    keystore_manager: KeystoreManager,
    args: Args,
}

impl SystemAlkanes {
    pub async fn new(args: &Args) -> anyhow::Result<Self> {
        // Determine network parameters based on provider and magic flags
        let mut network_params = if let Some(magic_str) = args.magic.as_ref() {
            // Parse custom magic bytes
            match alkanes_cli_common::network::NetworkParams::from_magic_str(magic_str) {
                Ok((p2pkh_prefix, p2sh_prefix, bech32_hrp)) => {
                    // Use the base network from provider and apply custom magic bytes
                    let base_network = match args.rpc_config.provider.as_str() {
                        "mainnet" => bitcoin::Network::Bitcoin,
                        "testnet" => bitcoin::Network::Testnet,
                        "signet" => bitcoin::Network::Signet,
                        "regtest" => bitcoin::Network::Regtest,
                        _ => bitcoin::Network::Regtest,
                    };
                    alkanes_cli_common::network::NetworkParams::with_custom_magic(
                        base_network,
                        p2pkh_prefix,
                        p2sh_prefix,
                        bech32_hrp,
                    )
                },
                Err(e) => {
                    eprintln!("⚠️  Invalid magic bytes format: {e}");
                    eprintln!("💡 Expected format: p2pkh_prefix,p2sh_prefix,bech32_hrp (e.g., '0x00,0x05,bc')");
                    return Err(anyhow!("Invalid magic bytes: {}", e));
                }
            }
        } else {
            // Use predefined network parameters
            match alkanes_cli_common::network::NetworkParams::from_network_str(&args.rpc_config.provider) {
                Ok(params) => params,
                Err(_) => {
                    eprintln!("⚠️  Unknown network: {}", args.rpc_config.provider);
                    eprintln!("💡 Supported networks: {}", alkanes_cli_common::network::NetworkParams::supported_networks().join(", "));
                    alkanes_cli_common::network::NetworkParams::regtest() // Default fallback
                }
            }
        };

        // If a bitcoin_rpc_url is provided and the network is regtest, override the default.
        if let Some(rpc_url) = &args.rpc_config.bitcoin_rpc_url {
            if network_params.network == bitcoin::Network::Regtest {
                network_params.bitcoin_rpc_url = rpc_url.clone();
                network_params.metashrew_rpc_url = rpc_url.clone();
                network_params.esplora_url = Some(rpc_url.clone());
            }
        }

        // Handle wallet-address mode (no keystore needed)
        let wallet_path_opt = if args.wallet_address.is_some() {
            // In address-only mode, we don't need a wallet file
            None
        } else if let Some(ref path) = args.wallet_file {
            Some(expand_tilde(path)?)
        } else {
            let network_name = match network_params.network {
                bitcoin::Network::Bitcoin => "mainnet",
                bitcoin::Network::Testnet => "testnet",
                bitcoin::Network::Signet => "signet",
                bitcoin::Network::Regtest => "regtest",
                _ => "custom",
            };
            // Default to keystore.json extension (not .asc since we handle encryption internally)
            Some(expand_tilde(&format!("~/.deezel/{network_name}.keystore.json"))?)
        };
        
        // Create wallet directory if it doesn't exist
        if let Some(ref wallet_file) = wallet_path_opt {
            if let Some(parent) = std::path::Path::new(wallet_file).parent() {
                std::fs::create_dir_all(parent)
                    .context("Failed to create wallet directory")?;
            }
        }

        // Determine the correct RPC URLs, prioritizing command-line args over network defaults.
        // Only use the network default bitcoin_rpc_url if sandshrew_rpc_url is not provided
        let bitcoin_rpc_url = args
            .rpc_config
            .bitcoin_rpc_url
            .clone()
            .or_else(|| {
                if args.rpc_config.sandshrew_rpc_url.is_none() {
                    Some(network_params.bitcoin_rpc_url.clone())
                } else {
                    None
                }
            });

        let metashrew_rpc_url = args
            .rpc_config
            .metashrew_rpc_url
            .clone()
            .or_else(|| args.rpc_config.sandshrew_rpc_url.clone())
            .unwrap_or_else(|| network_params.metashrew_rpc_url.clone());

        let esplora_url = args
            .rpc_config
            .esplora_url
            .clone()
            .or_else(|| network_params.esplora_url.clone());

        // Create provider with the resolved URLs
        log::info!(
            "Creating ConcreteProvider with URLs: bitcoin_rpc: {:?}, metashrew_rpc: {:?}, sandshrew_rpc: {:?}, esplora: {:?}",
            &bitcoin_rpc_url,
            &metashrew_rpc_url,
            &args.rpc_config.sandshrew_rpc_url,
            &esplora_url
        );
        let mut provider = ConcreteProvider::new(
            bitcoin_rpc_url,
            metashrew_rpc_url,
            args.rpc_config.sandshrew_rpc_url.clone(),
            esplora_url,
            args.rpc_config.provider.clone(),
            wallet_path_opt.map(std::path::PathBuf::from),
        )
        .await?;

        if let Some(passphrase) = &args.passphrase {
            log::debug!("Setting passphrase for wallet");
            provider.set_passphrase(Some(passphrase.clone()));
        } else {
            log::debug!("No passphrase provided");
        }

<<<<<<< HEAD
        // Handle different wallet modes
        if let Some(ref address) = args.wallet_address {
            // Address-only mode: no keystore needed
            log::info!("Using address-only mode with address: {}", address);
            provider.set_address_only_mode(address.clone(), "p2wpkh".to_string());
        } else if let Some(ref key_file) = args.wallet_key_file {
            // External key mode: load private key from file
            log::info!("Loading private key from file: {}", key_file);
            provider.load_external_key(key_file)?;
        } else {
            // Normal keystore mode
            provider.initialize().await?;
        }
=======
        // Initialize provider (call mutable version explicitly)
        log::debug!("Initializing provider...");
        ConcreteProvider::initialize(&mut provider).await?;
        log::debug!("Provider initialized");
>>>>>>> e13c06f3

        // Create PGP provider

        // Create keystore manager
        let keystore_manager = KeystoreManager::new();

        Ok(Self {
            provider,
            keystore_manager,
            args: args.clone(),
        })
    }
}

#[async_trait(?Send)]
impl System for SystemAlkanes {
    fn provider(&self) -> &dyn DeezelProvider {
        &self.provider
    }

    fn provider_mut(&mut self) -> &mut dyn DeezelProvider {
        &mut self.provider
    }
}

#[async_trait(?Send)]
impl DeezelProvider for SystemAlkanes {
    fn provider_name(&self) -> &str {
        self.provider.provider_name()
    }

    fn get_bitcoin_rpc_url(&self) -> Option<String> {
        self.provider.get_bitcoin_rpc_url()
    }

    fn get_esplora_api_url(&self) -> Option<String> {
        self.provider.get_esplora_api_url()
    }

    fn get_ord_server_url(&self) -> Option<String> {
        self.provider.get_ord_server_url()
    }

    fn clone_box(&self) -> Box<dyn DeezelProvider> {
        Box::new(self.clone())
    }

    fn get_metashrew_rpc_url(&self) -> Option<String> {
        unimplemented!()
    }

    async fn wrap(&mut self, _amount: u64, _address: Option<String>, _fee_rate: Option<f32>) -> Result<String> {
        unimplemented!()
    }

    async fn unwrap(&mut self, _amount: u64, _address: Option<String>) -> Result<String> {
        unimplemented!()
    }

    async fn initialize(&self) -> Result<()> {
        self.provider.initialize().await
    }

    async fn shutdown(&self) -> Result<()> {
        self.provider.shutdown().await
    }

    fn secp(&self) -> &bitcoin::secp256k1::Secp256k1<bitcoin::secp256k1::All> {
        self.provider.secp()
    }

    async fn get_utxo(&self, outpoint: &bitcoin::OutPoint) -> Result<Option<bitcoin::TxOut>> {
        self.provider.get_utxo(outpoint).await
    }

    async fn sign_taproot_script_spend(
        &self,
        sighash: bitcoin::secp256k1::Message,
    ) -> Result<bitcoin::secp256k1::schnorr::Signature> {
        self.provider.sign_taproot_script_spend(sighash).await
    }
}

#[async_trait(?Send)]
impl JsonRpcProvider for SystemAlkanes {
    async fn call(&self, url: &str, method: &str, params: alkanes_cli_common::JsonValue, id: u64) -> Result<alkanes_cli_common::JsonValue> {
        self.provider.call(url, method, params, id).await
    }
}

#[async_trait(?Send)]
impl StorageProvider for SystemAlkanes {
    async fn read(&self, key: &str) -> Result<Vec<u8>> {
        self.provider.read(key).await
    }
    async fn write(&self, key: &str, data: &[u8]) -> Result<()> {
        self.provider.write(key, data).await
    }
    async fn exists(&self, key: &str) -> Result<bool> {
        self.provider.exists(key).await
    }
    async fn delete(&self, key: &str) -> Result<()> {
        self.provider.delete(key).await
    }
    async fn list_keys(&self, prefix: &str) -> Result<Vec<String>> {
        self.provider.list_keys(prefix).await
    }
    fn storage_type(&self) -> &'static str {
        self.provider.storage_type()
    }
}

#[async_trait(?Send)]
impl NetworkProvider for SystemAlkanes {
    async fn get(&self, url: &str) -> Result<Vec<u8>> {
        self.provider.get(url).await
    }
    async fn post(&self, url: &str, body: &[u8], content_type: &str) -> Result<Vec<u8>> {
        self.provider.post(url, body, content_type).await
    }
    async fn is_reachable(&self, url: &str) -> bool {
        self.provider.is_reachable(url).await
    }
}

#[async_trait(?Send)]
impl CryptoProvider for SystemAlkanes {
    fn random_bytes(&self, len: usize) -> Result<Vec<u8>> {
        self.provider.random_bytes(len)
    }
    fn sha256(&self, data: &[u8]) -> Result<[u8; 32]> {
        self.provider.sha256(data)
    }
    fn sha3_256(&self, data: &[u8]) -> Result<[u8; 32]> {
        self.provider.sha3_256(data)
    }
    async fn encrypt_aes_gcm(&self, data: &[u8], key: &[u8], nonce: &[u8]) -> Result<Vec<u8>> {
        self.provider.encrypt_aes_gcm(data, key, nonce).await
    }
    async fn decrypt_aes_gcm(&self, data: &[u8], key: &[u8], nonce: &[u8]) -> Result<Vec<u8>> {
        self.provider.decrypt_aes_gcm(data, key, nonce).await
    }
    async fn pbkdf2_derive(&self, password: &[u8], salt: &[u8], iterations: u32, key_len: usize) -> Result<Vec<u8>> {
        self.provider.pbkdf2_derive(password, salt, iterations, key_len).await
    }
}

#[async_trait(?Send)]
impl TimeProvider for SystemAlkanes {
    fn now_secs(&self) -> u64 {
        self.provider.now_secs()
    }
    fn now_millis(&self) -> u64 {
        self.provider.now_millis()
    }
    async fn sleep_ms(&self, ms: u64) {
        self.provider.sleep_ms(ms).await
    }
}

impl LogProvider for SystemAlkanes {
    fn debug(&self, message: &str) {
        self.provider.debug(message)
    }
    fn info(&self, message: &str) {
        self.provider.info(message)
    }
    fn warn(&self, message: &str) {
        self.provider.warn(message)
    }
    fn error(&self, message: &str) {
        self.provider.error(message)
    }
}

#[async_trait(?Send)]
impl WalletProvider for SystemAlkanes {
    async fn create_wallet(&mut self, config: WalletConfig, mnemonic: Option<String>, passphrase: Option<String>) -> Result<WalletInfo> {
        self.provider.create_wallet(config, mnemonic, passphrase).await
    }
    async fn load_wallet(&mut self, config: WalletConfig, passphrase: Option<String>) -> Result<WalletInfo> {
        self.provider.load_wallet(config, passphrase).await
    }
    async fn get_balance(&self, addresses: Option<Vec<String>>) -> Result<WalletBalance> {
        <ConcreteProvider as WalletProvider>::get_balance(&self.provider, addresses).await
    }
    async fn get_address(&self) -> Result<String> {
        <ConcreteProvider as WalletProvider>::get_address(&self.provider).await
    }
    async fn get_addresses(&self, count: u32) -> Result<Vec<alkanes_cli_common::traits::AddressInfo>> {
        self.provider.get_addresses(count).await
    }
    async fn send(&mut self, params: SendParams) -> Result<String> {
        self.provider.send(params).await
    }
    async fn get_utxos(&self, include_frozen: bool, addresses: Option<Vec<String>>) -> Result<Vec<(bitcoin::OutPoint, alkanes_cli_common::traits::UtxoInfo)>> {
        self.provider.get_utxos(include_frozen, addresses).await
    }
    async fn get_history(&self, count: u32, address: Option<String>) -> Result<Vec<TransactionInfo>> {
        self.provider.get_history(count, address).await
    }
    async fn freeze_utxo(&self, utxo: String, reason: Option<String>) -> Result<()> {
        self.provider.freeze_utxo(utxo, reason).await
    }
    async fn unfreeze_utxo(&self, utxo: String) -> Result<()> {
        self.provider.unfreeze_utxo(utxo).await
    }
    async fn create_transaction(&self, params: SendParams) -> Result<String> {
        self.provider.create_transaction(params).await
    }
    async fn sign_transaction(&mut self, tx_hex: String) -> Result<String> {
        self.provider.sign_transaction(tx_hex).await
    }
    async fn broadcast_transaction(&self, tx_hex: String) -> Result<String> {
        self.provider.broadcast_transaction(tx_hex).await
    }
    async fn estimate_fee(&self, target: u32) -> Result<FeeEstimate> {
        self.provider.estimate_fee(target).await
    }
    async fn get_fee_rates(&self) -> Result<FeeRates> {
        self.provider.get_fee_rates().await
    }
    async fn sync(&self) -> Result<()> {
        self.provider.sync().await
    }
    async fn backup(&self) -> Result<String> {
        self.provider.backup().await
    }
    async fn get_mnemonic(&self) -> Result<Option<String>> {
        self.provider.get_mnemonic().await
    }
    fn get_network(&self) -> bitcoin::Network {
        self.provider.get_network()
    }
    async fn get_internal_key(&self) -> Result<(bitcoin::XOnlyPublicKey, (bitcoin::bip32::Fingerprint, bitcoin::bip32::DerivationPath))> {
        self.provider.get_internal_key().await
    }
    async fn sign_psbt(&mut self, psbt: &bitcoin::psbt::Psbt) -> Result<bitcoin::psbt::Psbt> {
        self.provider.sign_psbt(psbt).await
    }
    async fn get_keypair(&self) -> Result<bitcoin::secp256k1::Keypair> {
        self.provider.get_keypair().await
    }
    fn set_passphrase(&mut self, passphrase: Option<String>) {
        self.provider.set_passphrase(passphrase)
    }
    async fn get_last_used_address_index(&self) -> Result<u32> {
        self.provider.get_last_used_address_index().await
    }

    async fn get_master_public_key(&self) -> Result<Option<String>> {
        unimplemented!()
    }

    async fn get_enriched_utxos(&self, _addresses: Option<Vec<String>>) -> Result<Vec<alkanes_cli_common::provider::EnrichedUtxo>> {
        unimplemented!()
    }

    async fn get_all_balances(&self, _addresses: Option<Vec<String>>) -> Result<alkanes_cli_common::provider::AllBalances> {
        unimplemented!()
    }
}

#[async_trait(?Send)]
impl AddressResolver for SystemAlkanes {
    async fn resolve_all_identifiers(&self, input: &str) -> Result<String> {
        self.provider.resolve_all_identifiers(input).await
    }
    fn contains_identifiers(&self, input: &str) -> bool {
        self.provider.contains_identifiers(input)
    }
    async fn get_address(&self, address_type: &str, index: u32) -> Result<String> {
        <ConcreteProvider as AddressResolver>::get_address(&self.provider, address_type, index).await
    }
    async fn list_identifiers(&self) -> Result<Vec<String>> {
        self.provider.list_identifiers().await
    }
}

#[async_trait(?Send)]
impl BitcoinRpcProvider for SystemAlkanes {
    async fn get_block_count(&self) -> Result<u64> {
        self.provider.get_block_count().await
    }
    async fn generate_to_address(&self, nblocks: u32, address: &str) -> Result<alkanes_cli_common::JsonValue> {
        self.provider.generate_to_address(nblocks, address).await
    }
    async fn get_blockchain_info(&self) -> Result<alkanes_cli_common::JsonValue> {
        self.provider.get_blockchain_info().await
    }
    async fn get_new_address(&self) -> Result<alkanes_cli_common::JsonValue> {
        self.provider.get_new_address().await
    }
    async fn get_transaction_hex(&self, txid: &str) -> Result<String> {
        self.provider.get_transaction_hex(txid).await
    }
    async fn get_block(&self, hash: &str, raw: bool) -> Result<alkanes_cli_common::JsonValue> {
        <ConcreteProvider as BitcoinRpcProvider>::get_block(&self.provider, hash, raw).await
    }
    async fn get_block_hash(&self, height: u64) -> Result<String> {
        <ConcreteProvider as BitcoinRpcProvider>::get_block_hash(&self.provider, height).await
    }
    async fn send_raw_transaction(&self, tx_hex: &str) -> Result<String> {
        self.provider.send_raw_transaction(tx_hex).await
    }
    async fn get_mempool_info(&self) -> Result<alkanes_cli_common::JsonValue> {
        self.provider.get_mempool_info().await
    }
    async fn estimate_smart_fee(&self, target: u32) -> Result<alkanes_cli_common::JsonValue> {
        self.provider.estimate_smart_fee(target).await
    }
    async fn get_esplora_blocks_tip_height(&self) -> Result<u64> {
        self.provider.get_esplora_blocks_tip_height().await
    }
    async fn trace_transaction(&self, txid: &str, vout: u32, block: Option<&str>, tx: Option<&str>) -> Result<alkanes_cli_common::JsonValue> {
        self.provider.trace_transaction(txid, vout, block, tx).await
    }

    async fn get_network_info(&self) -> Result<alkanes_cli_common::JsonValue> {
        self.provider.get_network_info().await
    }

    async fn get_raw_transaction(&self, txid: &str, block_hash: Option<&str>) -> Result<alkanes_cli_common::JsonValue> {
        self.provider.get_raw_transaction(txid, block_hash).await
    }

    async fn get_block_header(&self, hash: &str) -> Result<alkanes_cli_common::JsonValue> {
        alkanes_cli_common::BitcoinRpcProvider::get_block_header(&self.provider, hash).await
    }

    async fn get_block_stats(&self, hash: &str) -> Result<alkanes_cli_common::JsonValue> {
        self.provider.get_block_stats(hash).await
    }

    async fn get_chain_tips(&self) -> Result<alkanes_cli_common::JsonValue> {
        self.provider.get_chain_tips().await
    }

    async fn get_raw_mempool(&self) -> Result<alkanes_cli_common::JsonValue> {
        self.provider.get_raw_mempool().await
    }

    async fn get_tx_out(&self, txid: &str, vout: u32, include_mempool: bool) -> Result<alkanes_cli_common::JsonValue> {
        self.provider.get_tx_out(txid, vout, include_mempool).await
    }
}

#[async_trait(?Send)]
impl MetashrewRpcProvider for SystemAlkanes {
    async fn get_metashrew_height(&self) -> Result<u64> {
        self.provider.get_metashrew_height().await
    }
    async fn get_state_root(&self, height: alkanes_cli_common::JsonValue) -> Result<String> {
        alkanes_cli_common::MetashrewRpcProvider::get_state_root(self, height).await
    }
    async fn get_contract_meta(&self, block: &str, tx: &str) -> Result<alkanes_cli_common::JsonValue> {
        self.provider.get_contract_meta(block, tx).await
    }
    async fn trace_outpoint(&self, txid: &str, vout: u32) -> Result<alkanes_cli_common::JsonValue> {
        self.provider.trace_outpoint(txid, vout).await
    }
    async fn get_spendables_by_address(&self, address: &str) -> Result<alkanes_cli_common::JsonValue> {
        self.provider.get_spendables_by_address(address).await
    }
    async fn get_protorunes_by_address(&self, address: &str, block_tag: Option<String>, protocol_tag: u128) -> Result<alkanes_cli_common::alkanes::protorunes::ProtoruneWalletResponse> {
        self.provider.get_protorunes_by_address(address, block_tag, protocol_tag).await
    }
    async fn get_protorunes_by_outpoint(&self, txid: &str, vout: u32, block_tag: Option<String>, protocol_tag: u128) -> Result<alkanes_cli_common::alkanes::protorunes::ProtoruneOutpointResponse> {
        self.provider.get_protorunes_by_outpoint(txid, vout, block_tag, protocol_tag).await
    }
}

#[async_trait(?Send)]
impl MetashrewProvider for SystemAlkanes {
    async fn get_height(&self) -> Result<u64> {
        self.provider.get_height().await
    }
    async fn get_block_hash(&self, height: u64) -> Result<String> {
        <ConcreteProvider as MetashrewProvider>::get_block_hash(&self.provider, height).await
    }
    async fn get_state_root(&self, height: alkanes_cli_common::JsonValue) -> Result<String> {
        alkanes_cli_common::MetashrewProvider::get_state_root(self, height).await
    }
}

#[async_trait(?Send)]
impl EsploraProvider for SystemAlkanes {
    async fn get_blocks_tip_hash(&self) -> Result<String> {
        self.provider.get_blocks_tip_hash().await
    }
    async fn get_blocks_tip_height(&self) -> Result<u64> {
        self.provider.get_blocks_tip_height().await
    }
    async fn get_blocks(&self, start_height: Option<u64>) -> Result<alkanes_cli_common::JsonValue> {
        self.provider.get_blocks(start_height).await
    }
    async fn get_block_by_height(&self, height: u64) -> Result<String> {
        self.provider.get_block_by_height(height).await
    }
    async fn get_block(&self, hash: &str) -> Result<alkanes_cli_common::JsonValue> {
        <ConcreteProvider as EsploraProvider>::get_block(&self.provider, hash).await
    }
    async fn get_block_status(&self, hash: &str) -> Result<alkanes_cli_common::JsonValue> {
        self.provider.get_block_status(hash).await
    }
    async fn get_block_txids(&self, hash: &str) -> Result<alkanes_cli_common::JsonValue> {
        self.provider.get_block_txids(hash).await
    }
    async fn get_block_header(&self, hash: &str) -> Result<String> {
        alkanes_cli_common::EsploraProvider::get_block_header(&self.provider, hash).await
    }
    async fn get_block_raw(&self, hash: &str) -> Result<String> {
        self.provider.get_block_raw(hash).await
    }
    async fn get_block_txid(&self, hash: &str, index: u32) -> Result<String> {
        self.provider.get_block_txid(hash, index).await
    }
    async fn get_block_txs(&self, hash: &str, start_index: Option<u32>) -> Result<alkanes_cli_common::JsonValue> {
        self.provider.get_block_txs(hash, start_index).await
    }
    async fn get_address_info(&self, address: &str) -> Result<alkanes_cli_common::JsonValue> {
        self.provider.get_address_info(address).await
    }
    async fn get_address_txs(&self, address: &str) -> Result<alkanes_cli_common::JsonValue> {
        self.provider.get_address_txs(address).await
    }
    async fn get_address_txs_chain(&self, address: &str, last_seen_txid: Option<&str>) -> Result<alkanes_cli_common::JsonValue> {
        self.provider.get_address_txs_chain(address, last_seen_txid).await
    }
    async fn get_address_txs_mempool(&self, address: &str) -> Result<alkanes_cli_common::JsonValue> {
        self.provider.get_address_txs_mempool(address).await
    }
    async fn get_address_utxo(&self, address: &str) -> Result<alkanes_cli_common::JsonValue> {
        self.provider.get_address_utxo(address).await
    }
    async fn get_address_prefix(&self, prefix: &str) -> Result<alkanes_cli_common::JsonValue> {
        self.provider.get_address_prefix(prefix).await
    }
    async fn get_tx(&self, txid: &str) -> Result<alkanes_cli_common::JsonValue> {
        self.provider.get_tx(txid).await
    }
    async fn get_tx_hex(&self, txid: &str) -> Result<String> {
        self.provider.get_tx_hex(txid).await
    }
    async fn get_tx_raw(&self, txid: &str) -> Result<String> {
        self.provider.get_tx_raw(txid).await
    }
    async fn get_tx_status(&self, txid: &str) -> Result<alkanes_cli_common::JsonValue> {
        self.provider.get_tx_status(txid).await
    }
    async fn get_tx_merkle_proof(&self, txid: &str) -> Result<alkanes_cli_common::JsonValue> {
        self.provider.get_tx_merkle_proof(txid).await
    }
    async fn get_tx_merkleblock_proof(&self, txid: &str) -> Result<String> {
        self.provider.get_tx_merkleblock_proof(txid).await
    }
    async fn get_tx_outspend(&self, txid: &str, index: u32) -> Result<alkanes_cli_common::JsonValue> {
        self.provider.get_tx_outspend(txid, index).await
    }
    async fn get_tx_outspends(&self, txid: &str) -> Result<alkanes_cli_common::JsonValue> {
        self.provider.get_tx_outspends(txid).await
    }
    async fn broadcast(&self, tx_hex: &str) -> Result<String> {
        self.provider.broadcast(tx_hex).await
    }
    async fn get_mempool(&self) -> Result<alkanes_cli_common::JsonValue> {
        self.provider.get_mempool().await
    }
    async fn get_mempool_txids(&self) -> Result<alkanes_cli_common::JsonValue> {
        self.provider.get_mempool_txids().await
    }
    async fn get_mempool_recent(&self) -> Result<alkanes_cli_common::JsonValue> {
        self.provider.get_mempool_recent().await
    }
    async fn get_fee_estimates(&self) -> Result<alkanes_cli_common::JsonValue> {
        self.provider.get_fee_estimates().await
    }
}

#[async_trait(?Send)]
impl RunestoneProvider for SystemAlkanes {
    async fn decode_runestone(&self, tx: &bitcoin::Transaction) -> Result<alkanes_cli_common::JsonValue> {
        self.provider.decode_runestone(tx).await
    }
    async fn format_runestone_with_decoded_messages(&self, tx: &bitcoin::Transaction) -> Result<alkanes_cli_common::JsonValue> {
        self.provider.format_runestone_with_decoded_messages(tx).await
    }
    async fn analyze_runestone(&self, txid: &str) -> Result<alkanes_cli_common::JsonValue> {
        self.provider.analyze_runestone(txid).await
    }
}

#[async_trait(?Send)]
impl AlkanesProvider for SystemAlkanes {
    async fn execute(&mut self, params: alkanes_cli_common::alkanes::types::EnhancedExecuteParams) -> Result<alkanes_cli_common::alkanes::types::ExecutionState> {
        self.provider.execute(params).await
    }
    async fn resume_execution(&mut self, state: alkanes_cli_common::alkanes::types::ReadyToSignTx, params: &alkanes_cli_common::alkanes::types::EnhancedExecuteParams) -> Result<alkanes_cli_common::alkanes::types::EnhancedExecuteResult> {
        self.provider.resume_execution(state, params).await
    }
    async fn resume_commit_execution(&mut self, state: alkanes_cli_common::alkanes::types::ReadyToSignCommitTx) -> Result<alkanes_cli_common::alkanes::types::ExecutionState> {
        self.provider.resume_commit_execution(state).await
    }
    async fn resume_reveal_execution(&mut self, state: alkanes_cli_common::alkanes::types::ReadyToSignRevealTx) -> Result<alkanes_cli_common::alkanes::types::EnhancedExecuteResult> {
        self.provider.resume_reveal_execution(state).await
    }
    async fn protorunes_by_address(&self, address: &str, block_tag: Option<String>, protocol_tag: u128) -> Result<alkanes_cli_common::alkanes::protorunes::ProtoruneWalletResponse> {
        self.provider.protorunes_by_address(address, block_tag, protocol_tag).await
    }
    async fn protorunes_by_outpoint(&self, txid: &str, vout: u32, block_tag: Option<String>, protocol_tag: u128) -> Result<alkanes_cli_common::alkanes::protorunes::ProtoruneOutpointResponse> {
        self.provider.protorunes_by_outpoint(txid, vout, block_tag, protocol_tag).await
    }
    async fn view(&self, _contract_id: &str, _view_fn: &str, _params: Option<&[u8]>) -> Result<alkanes_cli_common::JsonValue> {
        unimplemented!()
    }

    async fn simulate(&self, contract_id: &str, context: &alkanes_cli_common::proto::alkanes::MessageContextParcel) -> Result<alkanes_cli_common::JsonValue> {
        self.provider.simulate(contract_id, context).await
    }
    async fn trace(&self, outpoint: &str) -> Result<alkanes_cli_common::proto::alkanes::Trace> {
        self.provider.trace(outpoint).await
    }
    async fn get_block(&self, height: u64) -> Result<alkanes_cli_common::proto::alkanes::BlockResponse> {
        <ConcreteProvider as AlkanesProvider>::get_block(&self.provider, height).await
    }
    async fn sequence(&self) -> Result<alkanes_cli_common::JsonValue> {
        self.provider.sequence().await
    }
    async fn spendables_by_address(&self, address: &str) -> Result<alkanes_cli_common::JsonValue> {
        self.provider.spendables_by_address(address).await
    }
    async fn trace_block(&self, height: u64) -> Result<alkanes_cli_common::proto::alkanes::Trace> {
        self.provider.trace_block(height).await
    }
    async fn get_bytecode(&self, alkane_id: &str, block_tag: Option<String>) -> Result<String> {
        <ConcreteProvider as AlkanesProvider>::get_bytecode(&self.provider, alkane_id, block_tag).await
    }
    async fn inspect(&self, target: &str, config: alkanes_cli_common::alkanes::AlkanesInspectConfig) -> Result<alkanes_cli_common::alkanes::AlkanesInspectResult> {
        self.provider.inspect(target, config).await
    }
    async fn get_balance(&self, address: Option<&str>) -> Result<Vec<alkanes_cli_common::alkanes::AlkaneBalance>> {
        <ConcreteProvider as AlkanesProvider>::get_balance(&self.provider, address).await
    }
}

#[async_trait(?Send)]
impl MonitorProvider for SystemAlkanes {
    async fn monitor_blocks(&self, start: Option<u64>) -> Result<()> {
        self.provider.monitor_blocks(start).await
    }
    async fn get_block_events(&self, height: u64) -> Result<Vec<BlockEvent>> {
        self.provider.get_block_events(height).await
    }
}

#[async_trait(?Send)]
impl KeystoreProvider for SystemAlkanes {
    async fn derive_addresses(&self, master_public_key: &str, network_params: &alkanes_cli_common::network::NetworkParams, script_types: &[&str], start_index: u32, count: u32) -> Result<Vec<KeystoreAddress>> {
        self.provider.derive_addresses(master_public_key, network_params, script_types, start_index, count).await
    }
    async fn get_default_addresses(&self, master_public_key: &str, network_params: &alkanes_cli_common::network::NetworkParams) -> Result<Vec<KeystoreAddress>> {
        self.provider.get_default_addresses(master_public_key, network_params).await
    }
    fn parse_address_range(&self, range_spec: &str) -> Result<(String, u32, u32)> {
        self.provider.parse_address_range(range_spec)
    }
    async fn get_keystore_info(&self, master_fingerprint: &str, created_at: u64, version: &str) -> Result<KeystoreInfo> {
        self.provider.get_keystore_info(master_fingerprint, created_at, version).await
    }
    async fn get_address(&self, address_type: &str, index: u32) -> Result<String> {
        <ConcreteProvider as KeystoreProvider>::get_address(&self.provider, address_type, index).await
    }
    async fn derive_address_from_path(&self, _master_public_key: &str, _path: &bitcoin::bip32::DerivationPath, _script_type: &str, _network_params: &alkanes_cli_common::network::NetworkParams) -> Result<KeystoreAddress> {
        unimplemented!()
    }
}

#[async_trait(?Send)]
impl OrdProvider for SystemAlkanes {
    async fn get_inscription(&self, inscription_id: &str) -> Result<alkanes_cli_common::ord::Inscription> {
        self.provider.get_inscription(inscription_id).await
    }
    async fn get_inscriptions_in_block(&self, block_hash: &str) -> Result<alkanes_cli_common::ord::Inscriptions> {
        self.provider.get_inscriptions_in_block(block_hash).await
    }
    async fn get_ord_address_info(&self, address: &str) -> Result<alkanes_cli_common::ord::AddressInfo> {
        self.provider.get_ord_address_info(address).await
    }
    async fn get_block_info(&self, query: &str) -> Result<alkanes_cli_common::ord::Block> {
        self.provider.get_block_info(query).await
    }
    async fn get_ord_block_count(&self) -> Result<u64> {
        self.provider.get_ord_block_count().await
    }
    async fn get_ord_blocks(&self) -> Result<alkanes_cli_common::ord::Blocks> {
        self.provider.get_ord_blocks().await
    }
    async fn get_children(&self, inscription_id: &str, page: Option<u32>) -> Result<alkanes_cli_common::ord::Children> {
        self.provider.get_children(inscription_id, page).await
    }
    async fn get_content(&self, inscription_id: &str) -> Result<Vec<u8>> {
        self.provider.get_content(inscription_id).await
    }
    async fn get_inscriptions(&self, page: Option<u32>) -> Result<alkanes_cli_common::ord::Inscriptions> {
        self.provider.get_inscriptions(page).await
    }
    async fn get_output(&self, output: &str) -> Result<alkanes_cli_common::ord::Output> {
        self.provider.get_output(output).await
    }
    async fn get_parents(&self, inscription_id: &str, page: Option<u32>) -> Result<alkanes_cli_common::ord::ParentInscriptions> {
        self.provider.get_parents(inscription_id, page).await
    }
    async fn get_rune(&self, rune: &str) -> Result<alkanes_cli_common::ord::RuneInfo> {
        self.provider.get_rune(rune).await
    }
    async fn get_runes(&self, page: Option<u32>) -> Result<alkanes_cli_common::ord::Runes> {
        self.provider.get_runes(page).await
    }
    async fn get_sat(&self, sat: u64) -> Result<alkanes_cli_common::ord::SatResponse> {
        self.provider.get_sat(sat).await
    }
    async fn get_tx_info(&self, txid: &str) -> Result<alkanes_cli_common::ord::TxInfo> {
        self.provider.get_tx_info(txid).await
    }
}

#[async_trait(?Send)]
impl UtxoProvider for SystemAlkanes {
    async fn get_utxos_by_spec(&self, spec: &[String]) -> Result<Vec<Utxo>> {
        self.provider.get_utxos_by_spec(spec).await
    }
}

impl Clone for SystemAlkanes {
    fn clone(&self) -> Self {
        Self {
            provider: self.provider.clone(),
            keystore_manager: self.keystore_manager.clone(),
            args: self.args.clone(),
        }
    }
}

// Implement the individual system traits
#[async_trait(?Send)]
impl SystemWallet for SystemAlkanes {
   async fn execute_wallet_command(&self, command: WalletCommands) -> alkanes_cli_common::Result<()> {
        let mut provider = self.provider.clone(); // Clone to allow mutation for unlocking

        // Conditionally load wallet based on command requirements
        if command.requires_signing() {
            // For signing commands, ensure the full wallet is loaded, prompting for passphrase if needed
            if let alkanes_cli_common::provider::WalletState::Locked(_) = provider.get_wallet_state() {
                let passphrase = if let Some(ref pass) = self.args.passphrase {
                    pass.clone()
                } else {
                    rpassword::prompt_password("Enter passphrase to unlock keystore for signing: ")
                        .map_err(|e| AlkanesError::Wallet(format!("Failed to get passphrase: {e}")))?
                };
                provider.unlock_wallet(&passphrase).await?;
            } else if let alkanes_cli_common::provider::WalletState::None = provider.get_wallet_state() {
                 return Err(AlkanesError::Wallet("No wallet found. Please create or specify a wallet file.".to_string()));
            }
        }

       let res: anyhow::Result<()> = match command {
           WalletCommands::Create { mnemonic } => {
               println!("🔐 Creating encrypted keystore...");

               let final_passphrase = if let Some(pass) = self.args.passphrase.clone() {
                   pass
               } else {
                   let pass = rpassword::prompt_password("Enter passphrase: ")?;
                   let confirmation = rpassword::prompt_password("Confirm passphrase: ")?;
                   if pass != confirmation {
                       return Err(AlkanesError::Wallet("Passphrases do not match".to_string()));
                   }
                   pass
               };

               // Create keystore parameters, including the passphrase from CLI args
               let keystore_params = KeystoreCreateParams {
                   mnemonic: mnemonic.clone(),
                   passphrase: Some(final_passphrase),
                   network: provider.get_network(),
                   address_count: 5, // This parameter is now unused but kept for compatibility
                   hd_path: None,
               };

               // Create the keystore
               let (keystore, mnemonic_phrase) = self.keystore_manager.create_keystore(keystore_params).await?;
               
               // FIXED: Use the wallet file path from provider (which respects --wallet-file argument)
               #[cfg(not(target_arch = "wasm32"))]
               let wallet_file = provider.get_wallet_path()
                   .ok_or_else(|| anyhow!("No wallet file path configured"))?
                   .to_string_lossy()
                   .to_string();
               
               #[cfg(target_arch = "wasm32")]
               let wallet_file = provider.get_wallet_path()
                   .ok_or_else(|| anyhow!("No wallet file path configured"))?
                   .clone();
               
               // Save keystore to file
               self.keystore_manager.save_keystore(&keystore, &wallet_file).await?;
                
                // Get first P2WPKH address for display using dynamic derivation
                let default_addresses = KeystoreManager::get_default_addresses(&self.keystore_manager, &keystore, provider.get_network())?;
                let first_p2wpkh = default_addresses.iter()
                    .find(|addr| addr.script_type == "p2wpkh" && addr.index == 0)
                    .map(|addr| addr.address.clone())
                    .unwrap_or_else(|| "No P2WPKH address generated".to_string());
                
                // Get network name for display
                let network_name = match provider.get_network() {
                    bitcoin::Network::Bitcoin => "mainnet",
                    bitcoin::Network::Testnet => "testnet",
                    bitcoin::Network::Signet => "signet",
                    bitcoin::Network::Regtest => "regtest",
                    _ => "custom",
                };
                
                println!("✅ Wallet keystore created successfully!");
                println!("📁 Keystore saved to: {wallet_file}");
                println!("🔑 Mnemonic: {mnemonic_phrase}");
                println!("⚠️  IMPORTANT: Save this mnemonic phrase in a secure location!");
                println!("🏠 First {network_name} P2WPKH address: {first_p2wpkh}");
                println!("🔐 Keystore is encrypted and armored");
                
                // Show keystore info
                let info = self.keystore_manager.get_keystore_info(&keystore);
                println!("🔍 Master Fingerprint: {}", info.master_fingerprint);
                println!("📅 Created: {}", info.created_at);
                println!("🏷️  Version: {}", info.version);
                
                println!("
💡 Use 'deezel wallet addresses' to see all address types");
                println!("💡 Use 'deezel wallet addresses p2tr:0-10' for specific ranges");
                
                Ok(())
            },
           WalletCommands::Restore { mnemonic } => {
                println!("🔐 Restoring wallet from mnemonic...");

                // Create keystore parameters, including the passphrase from CLI args
                let keystore_params = KeystoreCreateParams {
                    mnemonic: Some(mnemonic),
                    passphrase: self.args.passphrase.clone(),
                    network: provider.get_network(),
                    address_count: 5, // This parameter is now unused but kept for compatibility
                    hd_path: None,
                };

                // Create the keystore
                let (keystore, mnemonic_phrase) = self.keystore_manager.create_keystore(keystore_params).await?;
                
                // Use the wallet file path from provider (which respects --wallet-file argument)
                #[cfg(not(target_arch = "wasm32"))]
                let wallet_file = provider.get_wallet_path()
                    .ok_or_else(|| anyhow!("No wallet file path configured"))?
                    .to_string_lossy()
                    .to_string();
                
                #[cfg(target_arch = "wasm32")]
                let wallet_file = provider.get_wallet_path()
                    .ok_or_else(|| anyhow!("No wallet file path configured"))?
                    .clone();
                
                // Save keystore to file
                self.keystore_manager.save_keystore(&keystore, &wallet_file).await?;
                
                // Get first P2WPKH address for display using dynamic derivation
                let default_addresses = KeystoreManager::get_default_addresses(&self.keystore_manager, &keystore, provider.get_network())?;
                let first_p2wpkh = default_addresses.iter()
                    .find(|addr| addr.script_type == "p2wpkh" && addr.index == 0)
                    .map(|addr| addr.address.clone())
                    .unwrap_or_else(|| "No P2WPKH address generated".to_string());
                
                // Get network name for display
                let network_name = match provider.get_network() {
                    bitcoin::Network::Bitcoin => "mainnet",
                    bitcoin::Network::Testnet => "testnet",
                    bitcoin::Network::Signet => "signet",
                    bitcoin::Network::Regtest => "regtest",
                    _ => "custom",
                };
                
                println!("✅ Wallet keystore restored successfully!");
                println!("📁 Keystore saved to: {wallet_file}");
                println!("🔑 Mnemonic: {mnemonic_phrase}");
                println!("⚠️  IMPORTANT: Save this mnemonic phrase in a secure location!");
                println!("🏠 First {network_name} P2WPKH address: {first_p2wpkh}");
                println!("🔐 Keystore is encrypted and armored");
                
                // Show keystore info
                let info = self.keystore_manager.get_keystore_info(&keystore);
                println!("🔍 Master Fingerprint: {}", info.master_fingerprint);
                println!("📅 Created: {}", info.created_at);
                println!("🏷️  Version: {}", info.version);
                
                println!("
💡 Use 'deezel wallet addresses' to see all address types");
                println!("💡 Use 'deezel wallet addresses p2tr:0-10' for specific ranges");
                
                Ok(())
            },
           WalletCommands::Info => {
                // Use the wallet file path from provider
                #[cfg(not(target_arch = "wasm32"))]
                let wallet_file = provider.get_wallet_path()
                    .ok_or_else(|| anyhow!("No wallet file path configured"))?
                    .to_string_lossy()
                    .to_string();
                
                #[cfg(target_arch = "wasm32")]
                let wallet_file = provider.get_wallet_path()
                    .ok_or_else(|| anyhow!("No wallet file path configured"))?
                    .clone();

                #[cfg(not(target_arch = "wasm32"))]
                if !std::path::Path::new(&wallet_file).exists() {
                    println!("❌ No keystore found. Please create a wallet first using 'deezel wallet create'");
                    return Ok(());
                }

                // Load keystore metadata without requiring passphrase
                let keystore_metadata = self.keystore_manager.load_keystore_metadata_from_file(&wallet_file).await?;
                let info = self.keystore_manager.get_keystore_info(&keystore_metadata);
                let network = provider.get_network();

                println!("💼 Wallet Information (Locked)");
                println!("═════════════════════════════");
                println!("🔍 Master Fingerprint: {}", info.master_fingerprint);
                println!("📅 Created: {}", chrono::DateTime::from_timestamp(info.created_at as i64, 0).map(|dt| dt.to_rfc2822()).unwrap_or_else(|| "Invalid date".to_string()));
                println!("🏷️  Version: {}", info.version);
                println!("🌐 Network: {network:?}");

                // Display first 5 addresses of each type
                println!("
📋 Default Addresses (derived from public key):");
                let default_addresses = self.keystore_manager.get_default_addresses_from_metadata(&keystore_metadata, network, None)?;
                
                let mut grouped_addresses: std::collections::HashMap<String, Vec<&alkanes_cli_common::traits::KeystoreAddress>> = std::collections::HashMap::new();
                for addr in &default_addresses {
                    grouped_addresses.entry(addr.script_type.clone()).or_default().push(addr);
                }

                for (script_type, addrs) in grouped_addresses {
                    println!("
  {}:", script_type.to_uppercase());
                    for addr in addrs {
                        println!("    {}. {} (index: {})", addr.index, addr.address, addr.index);
                    }
                }

                println!("
💡 To see balances or send transactions, unlock the wallet by providing the --passphrase argument or by running a command that requires signing (e.g., 'wallet send').");

                Ok(())
            },
           WalletCommands::Balance { raw, addresses } => {
                let address_list = if let Some(addr_str) = addresses {
                    Some(resolve_addresses(&addr_str, &provider).await?)
                } else {
                    None
                };

               let balance = WalletProvider::get_balance(&provider, address_list).await?;
               
               if raw {
                   println!("{}", serde_json::to_string_pretty(&balance)?);
               } else {
                   println!("💰 Wallet Balance");
                   println!("═══════════════");
                   println!("✅ Confirmed: {} sats", balance.confirmed);
                   println!("⏳ Pending:   {} sats", balance.pending);
                   println!("📊 Total:     {} sats", (balance.confirmed as i64 + balance.pending));
               }
               Ok(())
           },
           WalletCommands::Addresses { ranges, hd_path, network, all_networks, magic, raw } => {
                // FIXED: Use the wallet file path from provider (which respects --wallet-file argument)
                #[cfg(not(target_arch = "wasm32"))]
                let wallet_file = provider.get_wallet_path()
                    .ok_or_else(|| anyhow!("No wallet file path configured"))?
                    .to_string_lossy()
                    .to_string();
                
                #[cfg(target_arch = "wasm32")]
                let wallet_file = provider.get_wallet_path()
                    .ok_or_else(|| anyhow!("No wallet file path configured"))?
                    .clone();
                
                // Check if keystore exists
                #[cfg(not(target_arch = "wasm32"))]
                if !std::path::Path::new(&wallet_file).exists() {
                    println!("❌ No keystore found. Please create a wallet first using 'deezel wallet create'");
                    return Ok(());
                }
                
                // ENHANCED: Load keystore metadata without requiring passphrase (addresses command only needs master public key)
                let keystore_metadata = self.keystore_manager.load_keystore_metadata_from_file(&wallet_file).await?;
                
                // Determine which networks to show addresses for
                let networks_to_show = if all_networks {
                    // Show addresses for all supported networks
                    vec![
                        bitcoin::Network::Bitcoin,
                        bitcoin::Network::Testnet,
                        bitcoin::Network::Signet,
                        bitcoin::Network::Regtest,
                    ]
                } else if let Some(ref network_name) = network {
                    // Show addresses for specific network
                    match alkanes_cli_common::network::NetworkParams::from_network_str(network_name) {
                        Ok(params) => vec![params.network],
                        Err(e) => {
                            println!("❌ Invalid network '{network_name}': {e}");
                            println!("💡 Supported networks: {}", alkanes_cli_common::network::NetworkParams::supported_networks().join(", "));
                            return Ok(());
                        }
                    }
                } else {
                    // Default: show addresses for current provider network
                    vec![provider.get_network()]
                };
                
                // Handle custom magic bytes if provided, OR use global magic bytes from args
                let custom_network_params = if let Some(ref magic_str) = magic {
                    // Local --magic flag takes precedence
                    match alkanes_cli_common::network::NetworkParams::from_magic_str(magic_str) {
                        Ok((p2pkh_prefix, p2sh_prefix, bech32_hrp)) => {
                            Some(alkanes_cli_common::network::NetworkParams::with_custom_magic(
                                provider.get_network(),
                                p2pkh_prefix,
                                p2sh_prefix,
                                bech32_hrp,
                            ))
                        },
                        Err(e) => {
                            println!("❌ Invalid magic bytes format: {e}");
                            return Ok(());
                        }
                    }
                } else if let Some(ref global_magic_str) = self.args.magic {
                    // Use global -p flag magic bytes if no local --magic specified
                    match alkanes_cli_common::network::NetworkParams::from_magic_str(global_magic_str) {
                        Ok((p2pkh_prefix, p2sh_prefix, bech32_hrp)) => {
                            Some(alkanes_cli_common::network::NetworkParams::with_custom_magic(
                                provider.get_network(),
                                p2pkh_prefix,
                                p2sh_prefix,
                                bech32_hrp,
                            ))
                        },
                        Err(_) => {
                            // If global magic parsing fails, try to get network params from provider string
                            alkanes_cli_common::network::NetworkParams::from_network_str(&self.args.rpc_config.provider).ok()
                        }
                    }
                } else if self.args.rpc_config.provider != "regtest" {
                    // Use network params from provider if it's not the default regtest
                    alkanes_cli_common::network::NetworkParams::from_network_str(&self.args.rpc_config.provider).ok()
                } else {
                    None
                };
                
                let mut all_addresses = Vec::new();
                
                for network in networks_to_show {
                    let network_name = match network {
                        bitcoin::Network::Bitcoin => "mainnet",
                        bitcoin::Network::Testnet => "testnet",
                        bitcoin::Network::Signet => "signet",
                        bitcoin::Network::Regtest => "regtest",
                        _ => "custom",
                    };
                    
                    let addresses = if let Some(range_specs) = &ranges {
                        // Parse and derive addresses for specified ranges
                        let mut network_addresses = Vec::new();
                        
                        for range_spec in range_specs {
                            let (script_type, start_index, count) = KeystoreManager::parse_address_range(&self.keystore_manager, range_spec)?;
                            let script_types = [script_type.as_str()];
                            let derived = KeystoreManager::derive_addresses_from_metadata(&self.keystore_manager, &keystore_metadata, network, &script_types, start_index, count, custom_network_params.as_ref())?;
                            network_addresses.extend(derived);
                        }
                        
                        network_addresses
                    } else {
                        // Default behavior: show first 5 addresses of each type for current network
                        KeystoreManager::get_default_addresses_from_metadata(&self.keystore_manager, &keystore_metadata, network, custom_network_params.as_ref())?
                    };
                    
                    // Add network information to each address
                    for mut addr in addresses {
                        addr.network = Some(network_name.to_string());
                        all_addresses.push(addr);
                    }
                }
                
                if raw {
                    // Convert to serializable format
                    let serializable_addresses: Vec<serde_json::Value> = all_addresses.iter().map(|addr| {
                        serde_json::json!({
                            "address": addr.address,
                            "script_type": addr.script_type,
                            "derivation_path": addr.derivation_path,
                            "index": addr.index,
                            "network": addr.network
                        })
                    }).collect();
                    println!("{}", serde_json::to_string_pretty(&serializable_addresses)?);
                } else {
                    if all_networks {
                        println!("🏠 Wallet Addresses (All Networks)");
                    } else if let Some(network_name) = &network {
                        println!("🏠 Wallet Addresses ({network_name})");
                    } else {
                        let current_network_name = match provider.get_network() {
                            bitcoin::Network::Bitcoin => "mainnet",
                            bitcoin::Network::Testnet => "testnet",
                            bitcoin::Network::Signet => "signet",
                            bitcoin::Network::Regtest => "regtest",
                            _ => "custom",
                        };
                        println!("🏠 Wallet Addresses ({current_network_name})");
                    }
                    println!("═════════════════════════════");
                    
                    // Display network magic bytes when a specific network is selected
                    if let Some(ref network_name) = network {
                        if let Ok(network_params) = alkanes_cli_common::network::NetworkParams::from_network_str(network_name) {
                            println!("🔮 Network Magic Bytes:");
                            println!("   Bech32 HRP: {}", network_params.bech32_prefix);
                            println!("   P2PKH Prefix: 0x{:02x}", network_params.p2pkh_prefix);
                            println!("   P2SH Prefix: 0x{:02x}", network_params.p2sh_prefix);
                            println!("   Format: {}:{:02x}:{:02x}", network_params.bech32_prefix, network_params.p2pkh_prefix, network_params.p2sh_prefix);
                            println!();
                        }
                    }
                    
                    if let Some(ref hd_path_custom) = hd_path {
                        println!("🛤️  Custom HD Path: {hd_path_custom}");
                        println!();
                    }
                    
                    if let Some(ref magic_str) = magic {
                        println!("🔮 Custom Magic Bytes: {magic_str}");
                        println!();
                    }
                    
                    // Group addresses by network and script type for better display
                    let mut grouped_addresses: std::collections::HashMap<String, std::collections::HashMap<String, Vec<&alkanes_cli_common::traits::KeystoreAddress>>> = std::collections::HashMap::new();
                    for addr in &all_addresses {
                        let network_key = addr.network.as_ref().unwrap_or(&"unknown".to_string()).clone();
                        grouped_addresses.entry(network_key).or_default()
                            .entry(addr.script_type.clone()).or_default().push(addr);
                    }
                    
                    for (network_name, script_types) in grouped_addresses {
                        if all_networks {
                            println!("🌐 Network: {}", network_name.to_uppercase());
                            println!("─────────────────────");
                        }
                        
                        for (script_type, addrs) in script_types {
                            println!("📋 {} Addresses:", script_type.to_uppercase());
                            for addr in addrs {
                                println!("  {}. {} (index: {})", addr.index, addr.address, addr.index);
                                println!("     Path: {}", addr.derivation_path);
                            }
                            println!();
                        }
                        
                        if all_networks {
                            println!();
                        }
                    }
                }
                Ok(())
            },
           WalletCommands::Send { address, amount, fee_rate, send_all, from, change, use_rebar, rebar_tier, yes } => {
               // Resolve address identifiers
               let resolved_address = provider.resolve_all_identifiers(&address).await?;
               let resolved_from = if let Some(from_addrs) = from {
                   let mut resolved = Vec::new();
                   for addr in from_addrs {
                       resolved.push(provider.resolve_all_identifiers(&addr).await?);
                   }
                   Some(resolved)
               } else {
                   None
               };
               let resolved_change = if let Some(change_addr) = change {
                   Some(provider.resolve_all_identifiers(&change_addr).await?)
               } else {
                   None
               };
               
               let send_params = SendParams {
                   address: resolved_address,
                   amount,
                   fee_rate,
                   send_all,
                   from: resolved_from,
                   change_address: resolved_change,
                   auto_confirm: yes,
                   use_rebar,
                   rebar_tier,
               };
               
               match provider.send(send_params).await {
                   Ok(txid) => {
                       println!("✅ Transaction sent successfully!");
                       println!("🔗 Transaction ID: {txid}");
                   },
                   Err(e) => {
                       println!("❌ Failed to send transaction: {e}");
                       return Err(e);
                   }
               }
               Ok(())
           },
           WalletCommands::SendAll { address, fee_rate, yes } => {
               // Resolve address identifiers
               let resolved_address = provider.resolve_all_identifiers(&address).await?;
               
               let send_params = SendParams {
                   address: resolved_address,
                   amount: 0, // Will be ignored since send_all is true
                   fee_rate,
                   send_all: true,
                   from: None,
                   change_address: None,
                   auto_confirm: yes,
                   use_rebar: false,
                   rebar_tier: 1,
               };
               
               match provider.send(send_params).await {
                   Ok(txid) => {
                       println!("✅ All funds sent successfully!");
                       println!("🔗 Transaction ID: {txid}");
                   },
                   Err(e) => {
                       println!("❌ Failed to send all funds: {e}");
                       return Err(e);
                   }
               }
               Ok(())
           },
           WalletCommands::CreateTx { address, amount, fee_rate, send_all, yes } => {
               // Resolve address identifiers
               let resolved_address = provider.resolve_all_identifiers(&address).await?;
               
               let create_params = SendParams {
                   address: resolved_address,
                   amount,
                   fee_rate,
                   send_all,
                   from: None,
                   change_address: None,
                   auto_confirm: yes,
                   use_rebar: false,
                   rebar_tier: 1,
               };
               
               match provider.create_transaction(create_params).await {
                   Ok(tx_hex) => {
                       println!("✅ Transaction created successfully!");
                       println!("📄 Transaction hex: {tx_hex}");
                   },
                   Err(e) => {
                       println!("❌ Failed to create transaction: {e}");
                       return Err(e);
                   }
               }
               Ok(())
           },
           WalletCommands::SignTx { tx_hex, from_file, truncate_excess_vsize } => {
               // Read hex from file or argument
               let hex_string = if let Some(file_path) = from_file {
                   std::fs::read_to_string(file_path)
                       .map_err(|e| AlkanesError::Storage(format!("Failed to read file: {}", e)))?
                       .trim()
                       .to_string()
               } else {
                   tx_hex.ok_or_else(|| AlkanesError::InvalidParameters("No transaction hex or file provided".to_string()))?
               };
               
               // Decode the unsigned transaction first
               use bitcoin::consensus::Decodable;
               let tx_bytes = hex::decode(&hex_string).map_err(|e| AlkanesError::InvalidParameters(format!("Invalid hex: {}", e)))?;
               let unsigned_tx = bitcoin::Transaction::consensus_decode(&mut &tx_bytes[..])
                   .map_err(|e| AlkanesError::InvalidParameters(format!("Invalid transaction: {}", e)))?;
               
               const MAX_TX_SIZE: usize = 1_000_000; // Bitcoin consensus limit (1 MB)
               const SAFETY_MARGIN: f64 = 0.98; // 2% safety margin
               
               let mut working_tx = unsigned_tx.clone();
               let original_input_count = working_tx.input.len();
               
               // If truncate flag is set, estimate signed size and truncate if needed
               if truncate_excess_vsize {
                   // Detect fee rate from unsigned transaction by calculating:
                   // original_fee_rate = (total_input - output) / unsigned_vsize
                   // This works because for --send-all: output = input - fee
                   let unsigned_vsize = hex_string.len() / 2; // Approximate unsigned size
                   let original_output_amount = working_tx.output.get(0)
                       .map(|o| o.value.to_sat())
                       .unwrap_or(0);
                   
                   // Calculate total input (assume 1999 sats per UTXO - P2WPKH standard)
                   let sats_per_input = 1999u64;
                   let total_input = working_tx.input.len() as u64 * sats_per_input;
                   let unsigned_fee = total_input.saturating_sub(original_output_amount);
                   
                   // Detect fee rate from unsigned transaction
                   let detected_fee_rate = if unsigned_vsize > 0 {
                       unsigned_fee as f64 / unsigned_vsize as f64
                   } else {
                       2.1 // Default fallback
                   };
                   
                   eprintln!("📊 Detected fee rate from unsigned tx: {:.4} sat/vB", detected_fee_rate);
                   
                   // Estimate signed size: each input adds ~66 bytes of witness data
                   let estimated_signed_size = unsigned_vsize + (working_tx.input.len() * 66);
                   
                   if estimated_signed_size > MAX_TX_SIZE {
                       let target_size = (MAX_TX_SIZE as f64 * SAFETY_MARGIN) as usize;
                       
                       // Calculate max inputs: size = overhead + (inputs * 107 bytes)
                       let overhead = 53; // Base tx + 1 P2TR output
                       let bytes_per_signed_input = 107;
                       let max_inputs = (target_size - overhead) / bytes_per_signed_input;
                       
                       if max_inputs < working_tx.input.len() {
                           eprintln!("⚠️  Transaction will exceed consensus limit ({} MB)", MAX_TX_SIZE / 1_000_000);
                           eprintln!("⚠️  Truncating inputs: {} → {} inputs", original_input_count, max_inputs);
                           eprintln!("⚠️  Removed {} inputs", original_input_count - max_inputs);
                           
                           working_tx.input.truncate(max_inputs);
                           
                           // Recalculate output amount with detected fee rate
                           let truncated_input = max_inputs as u64 * sats_per_input;
                           
                           // Calculate proper vSize for signed P2TR transaction
                           // P2TR signed input: 229 WU / 4 = 57.25 vbytes (use 58)
                           let base_vsize = 10u64;
                           let input_vsize = 58u64; // P2TR with witness discount
                           let output_vsize = 43u64;
                           let witness_overhead = 1u64;
                           let truncated_tx_vsize = base_vsize + 
                               (max_inputs as u64 * input_vsize) + 
                               (working_tx.output.len() as u64 * output_vsize) +
                               witness_overhead;
                           
                           let truncated_fee = (truncated_tx_vsize as f64 * detected_fee_rate).ceil() as u64;
                           let truncated_output = truncated_input.saturating_sub(truncated_fee);
                           
                           if let Some(output) = working_tx.output.get_mut(0) {
                               output.value = bitcoin::Amount::from_sat(truncated_output);
                           }
                           
                           let actual_fee_rate = truncated_fee as f64 / truncated_tx_vsize as f64;
                           
                           eprintln!("📊 Adjusted transaction:");
                           eprintln!("   Inputs: {} UTXOs", max_inputs);
                           eprintln!("   Input amount: {} sats", truncated_input);
                           eprintln!("   Transaction vSize: {} vbytes", truncated_tx_vsize);
                           eprintln!("   Fee: {} sats", truncated_fee);
                           eprintln!("   Output amount: {} sats", truncated_output);
                           eprintln!("   Fee rate: {:.4} sat/vB", actual_fee_rate);
                           eprintln!("");
                       }
                   }
               }
               
               // Serialize the (possibly truncated) transaction
               use bitcoin::consensus::Encodable;
               let mut truncated_bytes = Vec::new();
               working_tx.consensus_encode(&mut truncated_bytes)
                   .map_err(|e| AlkanesError::InvalidParameters(format!("Failed to encode transaction: {}", e)))?;
               let truncated_hex = hex::encode(truncated_bytes);
               
               match provider.sign_transaction(truncated_hex).await {
                   Ok(signed_hex) => {
                       let signed_bytes = hex::decode(&signed_hex).map_err(|e| AlkanesError::InvalidParameters(format!("Invalid signed hex: {}", e)))?;
                       let signed_size = signed_bytes.len();
                       
                       println!("✅ Transaction signed successfully!");
                       
                       if truncate_excess_vsize && original_input_count != working_tx.input.len() {
                           println!("⚠️  Transaction was truncated to fit consensus limit");
                           println!("   Original inputs: {}", original_input_count);
                           println!("   Final inputs: {}", working_tx.input.len());
                           println!("   Removed inputs: {}", original_input_count - working_tx.input.len());
                       }
                       
                       println!("📏 Signed transaction size: {} bytes ({:.2} KB)", signed_size, signed_size as f64 / 1024.0);
                       
                       if signed_size > MAX_TX_SIZE {
                           eprintln!("❌ WARNING: Signed transaction still exceeds consensus limit!");
                           eprintln!("   Size: {} bytes", signed_size);
                           eprintln!("   Limit: {} bytes", MAX_TX_SIZE);
                           eprintln!("   You may need to reduce inputs further");
                       } else {
                           println!("✅ Transaction size is within consensus limit");
                       }
                       
                       println!("📄 Signed transaction hex:");
                       println!("{signed_hex}");
                   },
                   Err(e) => {
                       println!("❌ Failed to sign transaction: {e}");
                       return Err(e);
                   }
               }
               Ok(())
           },
           WalletCommands::Sign { tx_hex, from_file } => {
               // This command uses --wallet-key-file for signing
               // Read hex from file or argument
               let hex_string = if let Some(file_path) = from_file {
                   std::fs::read_to_string(file_path)
                       .map_err(|e| AlkanesError::Storage(format!("Failed to read file: {}", e)))?
                       .trim()
                       .to_string()
               } else {
                   tx_hex.ok_or_else(|| AlkanesError::InvalidParameters("No transaction hex or file provided".to_string()))?
               };
               
               match provider.sign_transaction(hex_string).await {
                   Ok(signed_hex) => {
                       println!("✅ Transaction signed successfully!");
                       println!("📄 Signed transaction hex:");
                       println!("{signed_hex}");
                   },
                   Err(e) => {
                       eprintln!("❌ Failed to sign transaction: {e}");
                       return Err(e);
                   }
               }
               Ok(())
           },
           WalletCommands::DecodeTx { tx_hex, file, raw } => {
               use bitcoin::consensus::deserialize;
               use bitcoin::Transaction;
               
               // Read hex from file or argument
               let hex_string = if let Some(file_path) = file {
                   std::fs::read_to_string(file_path)
                       .map_err(|e| AlkanesError::Storage(format!("Failed to read file: {}", e)))?
                       .trim()
                       .to_string()
               } else {
                   tx_hex.ok_or_else(|| AlkanesError::InvalidParameters("No transaction hex or file provided".to_string()))?
               };
               
               let tx_bytes = hex::decode(&hex_string)
                   .map_err(|e| AlkanesError::Parse(format!("Invalid hex: {}", e)))?;
               
               let tx: Transaction = deserialize(&tx_bytes)
                   .map_err(|e| AlkanesError::Parse(format!("Invalid transaction: {}", e)))?;
               
               if raw {
                   // Output as JSON
                   let tx_json = serde_json::json!({
                       "txid": tx.compute_txid().to_string(),
                       "version": tx.version.0,
                       "locktime": tx.lock_time.to_consensus_u32(),
                       "size": tx_bytes.len(),
                       "vsize": tx.vsize(),
                       "weight": tx.weight().to_wu(),
                       "vin_count": tx.input.len(),
                       "vout_count": tx.output.len(),
                       "inputs": tx.input.iter().map(|input| {
                           serde_json::json!({
                               "txid": input.previous_output.txid.to_string(),
                               "vout": input.previous_output.vout,
                               "sequence": input.sequence.0,
                               "witness_elements": input.witness.len(),
                           })
                       }).collect::<Vec<_>>(),
                       "outputs": tx.output.iter().map(|output| {
                           serde_json::json!({
                               "value": output.value.to_sat(),
                               "script_pubkey": hex::encode(output.script_pubkey.as_bytes()),
                           })
                       }).collect::<Vec<_>>(),
                   });
                   println!("{}", serde_json::to_string_pretty(&tx_json)?);
               } else {
                   // Pretty print
                   println!("🔍 Transaction Details");
                   println!("═══════════════════════════════════════════════════════════");
                   println!("📋 TXID: {}", tx.compute_txid());
                   println!("📦 Version: {}", tx.version.0);
                   println!("🔒 Locktime: {}", tx.lock_time.to_consensus_u32());
                   println!("");
                   println!("📏 Size Information:");
                   println!("   Raw Size: {} bytes", tx_bytes.len());
                   println!("   Virtual Size: {} vbytes", tx.vsize());
                   println!("   Weight: {} WU", tx.weight().to_wu());
                   println!("");
                   println!("📥 Inputs: {}", tx.input.len());
                   for (i, input) in tx.input.iter().enumerate() {
                       println!("   [{}] {}:{}", i, input.previous_output.txid, input.previous_output.vout);
                       println!("       Sequence: {}", input.sequence.0);
                       println!("       Witness elements: {}", input.witness.len());
                   }
                   println!("");
                   println!("📤 Outputs: {}", tx.output.len());
                   for (i, output) in tx.output.iter().enumerate() {
                       println!("   [{}] {} sats", i, output.value.to_sat());
                       println!("       Script: {}", hex::encode(output.script_pubkey.as_bytes()));
                   }
                   println!("═══════════════════════════════════════════════════════════");
               }
               Ok(())
           },
           WalletCommands::BroadcastTx { tx_hex, yes } => {
               if !yes {
                   println!("⚠️  About to broadcast transaction: {tx_hex}");
                   println!("Do you want to continue? (y/N)");
                   
                   let mut input = String::new();
                   std::io::stdin().read_line(&mut input)?;
                   
                   if !input.trim().to_lowercase().starts_with('y') {
                       println!("❌ Transaction broadcast cancelled");
                       return Ok(());
                   }
               }
               
               match provider.broadcast(&tx_hex).await {
                   Ok(txid) => {
                       println!("✅ Transaction broadcast successfully!");
                       println!("🔗 Transaction ID: {txid}");
                   },
                   Err(e) => {
                       println!("❌ Failed to broadcast transaction: {e}");
                       return Err(e);
                   }
               }
               Ok(())
           },
           WalletCommands::Utxos { raw, include_frozen, addresses } => {
               let address_list = if let Some(addr_str) = addresses {
                   let resolved_addresses = provider.resolve_all_identifiers(&addr_str).await?;
                   Some(resolved_addresses.split(',').map(|s| s.trim().to_string()).collect())
               } else {
                   None
               };
               
               let utxos = provider.get_utxos(include_frozen, address_list).await?;
               
               if raw {
                   // Convert to serializable format
                   let serializable_utxos: Vec<serde_json::Value> = utxos.iter().map(|(_outpoint, utxo_info)| {
                       serde_json::json!({
                           "txid": utxo_info.txid,
                           "vout": utxo_info.vout,
                           "amount": utxo_info.amount,
                           "address": utxo_info.address,
                           "confirmations": utxo_info.confirmations,
                           "frozen": utxo_info.frozen,
                           "freeze_reason": utxo_info.freeze_reason,
                           "block_height": utxo_info.block_height,
                           "has_inscriptions": utxo_info.has_inscriptions,
                           "has_runes": utxo_info.has_runes,
                           "has_alkanes": utxo_info.has_alkanes,
                           "is_coinbase": utxo_info.is_coinbase
                       })
                   }).collect();
                   println!("{}", serde_json::to_string_pretty(&serializable_utxos)?);
               } else {
                   println!("💰 Wallet UTXOs");
                   println!("═══════════════");
                   
                   if utxos.is_empty() {
                       println!("No UTXOs found");
                   } else {
                       let total_amount: u64 = utxos.iter().map(|(_, u)| u.amount).sum();
                       println!("📊 Total: {} UTXOs, {} sats
", utxos.len(), total_amount);
                       
                       for (i, (outpoint, utxo_info)) in utxos.iter().enumerate() {
                           println!("{}. 🔗 {}:{}", i + 1, outpoint.txid, outpoint.vout);
                           println!("   💰 Amount: {} sats", utxo_info.amount);
                           println!("   🏠 Address: {}", utxo_info.address);
                           println!("   ✅ Confirmations: {}", utxo_info.confirmations);
                           
                           if let Some(block_height) = utxo_info.block_height {
                               println!("   📦 Block: {block_height}");
                           }
                           
                           // Show special properties
                           let mut properties = Vec::new();
                           if utxo_info.is_coinbase {
                               properties.push("coinbase");
                           }
                           if utxo_info.has_inscriptions {
                               properties.push("inscriptions");
                           }
                           if utxo_info.has_runes {
                               properties.push("runes");
                           }
                           if utxo_info.has_alkanes {
                               properties.push("alkanes");
                           }
                           if !properties.is_empty() {
                               println!("   🏷️  Properties: {}", properties.join(", "));
                           }
                           
                           if utxo_info.frozen {
                               println!("   ❄️  Status: FROZEN");
                               if let Some(reason) = &utxo_info.freeze_reason {
                                   println!("   📝 Reason: {reason}");
                               }
                           } else {
                               println!("   ✅ Status: spendable");
                           }
                           
                           if i < utxos.len() - 1 {
                               println!();
                           }
                       }
                   }
               }
               Ok(())
           },
           WalletCommands::FreezeUtxo { utxo, reason } => {
               provider.freeze_utxo(utxo.clone(), reason).await?;
               println!("❄️  UTXO {utxo} frozen successfully");
               Ok(())
           },
           WalletCommands::UnfreezeUtxo { utxo } => {
               provider.unfreeze_utxo(utxo.clone()).await?;
               println!("✅ UTXO {utxo} unfrozen successfully");
               Ok(())
           },
           WalletCommands::History { count, raw, address } => {
               let resolved_address = if let Some(addr) = address {
                   Some(provider.resolve_all_identifiers(&addr).await?)
               } else {
                   None
               };
               
               let history = provider.get_history(count, resolved_address).await?;
               
               if raw {
                   // Convert to serializable format
                   let serializable_history: Vec<serde_json::Value> = history.iter().map(|tx| {
                       serde_json::json!({
                           "txid": tx.txid,
                           "block_height": tx.block_height,
                           "block_time": tx.block_time,
                           "confirmed": tx.confirmed,
                           "fee": tx.fee
                       })
                   }).collect();
                   println!("{}", serde_json::to_string_pretty(&serializable_history)?);
               } else {
                   println!("📜 Transaction History");
                   println!("═══════════════════");
                   
                   if history.is_empty() {
                       println!("No transactions found");
                   } else {
                       for (i, tx) in history.iter().enumerate() {
                           println!("{}. 🔗 TXID: {}", i + 1, tx.txid);
                           if let Some(fee) = tx.fee {
                               println!("   💰 Fee: {fee} sats");
                           }
                           println!("   ✅ Confirmed: {}", tx.confirmed);
                           
                           if i < history.len() - 1 {
                               println!();
                           }
                       }
                   }
               }
               Ok(())
           },
           WalletCommands::TxDetails { txid, raw } => {
               let details = EsploraProvider::get_tx(&provider, &txid).await?;
               
               if raw {
                   println!("{}", serde_json::to_string_pretty(&details)?);
               } else {
                   println!("📄 Transaction Details");
                   println!("════════════════════");
                   println!("🔗 TXID: {txid}");
                   println!("{}", serde_json::to_string_pretty(&details)?);
               }
               Ok(())
           },
           WalletCommands::EstimateFee { target } => {
               let estimate = provider.estimate_fee(target).await?;
               println!("💰 Fee Estimate");
               println!("═══════════════");
               println!("🎯 Target: {target} blocks");
               println!("💸 Fee rate: {} sat/vB", estimate.fee_rate);
               Ok(())
           },
           WalletCommands::FeeRates => {
               let rates = provider.get_fee_rates().await?;
               println!("💸 Current Fee Rates");
               println!("═══════════════════");
               println!("🚀 Fast: {} sat/vB", rates.fast);
               println!("🚶 Medium: {} sat/vB", rates.medium);
               println!("🐌 Slow: {} sat/vB", rates.slow);
               Ok(())
           },
           WalletCommands::Sync => {
               provider.sync().await?;
               println!("✅ Wallet synchronized with blockchain");
               Ok(())
           },
           WalletCommands::Backup => {
               let backup = provider.backup().await?;
               println!("💾 Wallet Backup");
               println!("═══════════════");
               println!("{backup}");
               Ok(())
           },
           WalletCommands::ListIdentifiers => {
               let identifiers = provider.list_identifiers().await?;
               println!("🏷️  Address Identifiers");
               println!("═════════════════════");
               for identifier in identifiers {
                   println!("  {identifier}");
               }
               Ok(())
           },
       };
       res.map_err(|e| AlkanesError::Wallet(e.to_string()))
   }

    async fn execute_walletinfo_command(&self, raw: bool) -> alkanes_cli_common::Result<()> {
       let provider = &self.provider;
       let address = WalletProvider::get_address(provider).await.map_err(|e| AlkanesError::Wallet(e.to_string()))?;
       let balance = WalletProvider::get_balance(provider, None).await.map_err(|e| AlkanesError::Wallet(e.to_string()))?;
       let network = provider.get_network();
       
       if raw {
           let info = serde_json::json!({
               "address": address,
               "balance": balance.confirmed as i64 + balance.pending,
               "network": format!("{:?}", network),
           });
           println!("{}", serde_json::to_string_pretty(&info).unwrap());
       } else {
           println!("💼 Wallet Information");
           println!("═══════════════════");
           println!("🏠 Address: {address}");
           println!("💰 Balance: {} sats", balance.confirmed as i64 + balance.pending);
           println!("🌐 Network: {network:?}");
       }
       
       Ok(())
   }
}

/// Resolves a comma-separated string of addresses and identifiers into a list of concrete addresses.
async fn resolve_addresses(
    addr_str: &str,
    provider: &ConcreteProvider,
) -> anyhow::Result<Vec<String>> {
    let mut resolved_addresses = Vec::new();
    let keystore = provider.get_keystore()?;

    for part in addr_str.split(',') {
        let trimmed_part = part.trim();
        if trimmed_part.contains(':') && !trimmed_part.starts_with("bc1") && !trimmed_part.starts_with("tb1") && !trimmed_part.starts_with("bcrt1") {
            // It's an identifier, e.g., p2tr:0-10 or p2wpkh:5
            let (script_type, start, count) = KeystoreManager::parse_address_range(&KeystoreManager::new(), trimmed_part)?;
            let derived = KeystoreManager::derive_addresses(&KeystoreManager::new(), keystore, provider.get_network(), &[&script_type], start, count)?;
            resolved_addresses.extend(derived.into_iter().map(|a| a.address));
        } else {
            // It's a concrete address
            resolved_addresses.push(trimmed_part.to_string());
        }
    }
    Ok(resolved_addresses)
}

#[async_trait(?Send)]
impl SystemBitcoind for SystemAlkanes {
   async fn execute_bitcoind_command(&self, command: BitcoindCommands) -> alkanes_cli_common::Result<()> {
       let provider = &self.provider;
       let res: anyhow::Result<()> = match command {
            BitcoindCommands::Getblockcount { raw } => {
                let count = <ConcreteProvider as BitcoinRpcProvider>::get_block_count(provider).await?;
                if raw {
                    println!("{count}");
                } else {
                    println!("{count}");
                }
                Ok(())
            },
            BitcoindCommands::Generatetoaddress { nblocks, address, raw } => {
              // Resolve address identifiers if needed
              let resolved_address = provider.resolve_all_identifiers(&address).await?;
              
              let result = <ConcreteProvider as BitcoinRpcProvider>::generate_to_address(provider, nblocks, &resolved_address).await?;
              if raw {
                  println!("{}", serde_json::to_string_pretty(&result)?);
              } else {
                  println!("Generated {nblocks} blocks to address {resolved_address}");
                  if let Some(block_hashes) = result.as_array() {
                      println!("Block hashes:");
                      for (i, hash) in block_hashes.iter().enumerate() {
                          if let Some(hash_str) = hash.as_str() {
                              println!("  {}: {}", i + 1, hash_str);
                          }
                      }
                  }
              }
              Ok(())
            },
            BitcoindCommands::Getblockchaininfo { raw } => {
                let info = <ConcreteProvider as BitcoinRpcProvider>::get_blockchain_info(provider).await?;
                if raw {
                    println!("{}", serde_json::to_string_pretty(&info)?);
                } else {
                    pretty_print::pretty_print_blockchain_info(&info)?;
                }
                Ok(())
            },
            BitcoindCommands::Getnetworkinfo { raw } => {
                let info = <ConcreteProvider as BitcoinRpcProvider>::get_network_info(provider).await?;
                if raw {
                    println!("{}", serde_json::to_string_pretty(&info)?);
                } else {
                    pretty_print::pretty_print_network_info(&info)?;
                }
                Ok(())
            },
            BitcoindCommands::Getrawtransaction { txid, block_hash, raw } => {
                let result = <ConcreteProvider as BitcoinRpcProvider>::get_raw_transaction(provider, &txid, block_hash.as_deref()).await?;
                if raw {
                    println!("{}", serde_json::to_string_pretty(&result)?);
                } else {
                    println!("{result}");
                }
                Ok(())
            },
            BitcoindCommands::Getblock { hash, raw } => {
                let result = <ConcreteProvider as BitcoinRpcProvider>::get_block(provider, &hash, raw).await?;
                if raw {
                    println!("{}", result.as_str().unwrap_or(""));
                } else {
                    println!("{}", serde_json::to_string_pretty(&result)?);
                }
                Ok(())
            },
            BitcoindCommands::Getblockhash { height, raw } => {
                let result = <ConcreteProvider as BitcoinRpcProvider>::get_block_hash(provider, height).await?;
                if raw {
                    println!("{result}");
                } else {
                    println!("{result}");
                }
                Ok(())
            },
            BitcoindCommands::Getblockheader { hash, raw } => {
                let result = <ConcreteProvider as BitcoinRpcProvider>::get_block_header(provider, &hash).await?;
                if raw {
                    println!("{}", result.as_str().unwrap_or(""));
                } else {
                    println!("{}", serde_json::to_string_pretty(&result)?);
                }
                Ok(())
            },
            BitcoindCommands::Getblockstats { hash, raw } => {
                let result = <ConcreteProvider as BitcoinRpcProvider>::get_block_stats(provider, &hash).await?;
                if raw {
                    println!("{}", serde_json::to_string_pretty(&result)?);
                } else {
                    println!("{}", serde_json::to_string_pretty(&result)?);
                }
                Ok(())
            },
            BitcoindCommands::Getchaintips { raw } => {
                let result = <ConcreteProvider as BitcoinRpcProvider>::get_chain_tips(provider).await?;
                if raw {
                    println!("{}", serde_json::to_string_pretty(&result)?);
                } else {
                    println!("{}", serde_json::to_string_pretty(&result)?);
                }
                Ok(())
            },
            BitcoindCommands::Getmempoolinfo { raw } => {
                let result = <ConcreteProvider as BitcoinRpcProvider>::get_mempool_info(provider).await?;
                if raw {
                    println!("{}", serde_json::to_string_pretty(&result)?);
                } else {
                    println!("{}", serde_json::to_string_pretty(&result)?);
                }
                Ok(())
            },
            BitcoindCommands::Getrawmempool { raw } => {
                let result = <ConcreteProvider as BitcoinRpcProvider>::get_raw_mempool(provider).await?;
                if raw {
                    println!("{}", serde_json::to_string_pretty(&result)?);
                } else {
                    println!("{}", serde_json::to_string_pretty(&result)?);
                }
                Ok(())
            },
            BitcoindCommands::Gettxout { txid, vout, include_mempool, raw } => {
                let result = <ConcreteProvider as BitcoinRpcProvider>::get_tx_out(provider, &txid, vout, include_mempool).await?;
                if raw {
                    println!("{}", serde_json::to_string_pretty(&result)?);
                } else {
                    println!("{}", serde_json::to_string_pretty(&result)?);
                }
                Ok(())
            },
            BitcoindCommands::Sendrawtransaction { tx_hex, from_file, use_slipstream, use_rebar, raw } => {
                // Read hex from file or argument
                let hex_string = if let Some(file_path) = from_file {
                    std::fs::read_to_string(file_path)
                        .map_err(|e| AlkanesError::Storage(format!("Failed to read file: {}", e)))?
                        .trim()
                        .to_string()
                } else {
                    tx_hex.ok_or_else(|| AlkanesError::InvalidParameters("No transaction hex or file provided".to_string()))?
                };
                
                let result = if use_rebar {
                    // Use Rebar Shield service
                    eprintln!("🔒 Using Rebar Shield for private transaction broadcast...");
                    eprintln!("   Endpoint: https://shield.rebarlabs.io/v1/rpc");
                    eprintln!("   Note: Transaction must include Rebar payment output");
                    eprintln!("");
                    
                    use alkanes_cli_common::provider::rebar;
                    rebar::submit_transaction(&hex_string).await
                        .map_err(|e| AlkanesError::Network(format!("Rebar Shield error: {}", e)))?
                } else if use_slipstream {
                    // Use MARA Slipstream service
                    eprintln!("🚀 Using MARA Slipstream for transaction broadcast...");
                    eprintln!("   Endpoint: https://slipstream.mara.com/rest-api/submit-tx");
                    eprintln!("   Note: Minimum fee rate is 2 sats/vByte");
                    eprintln!("");
                    
                    let client = reqwest::Client::new();
                    let payload = serde_json::json!({
                        "tx_hex": hex_string
                    });
                    
                    let response = client
                        .post("https://slipstream.mara.com/rest-api/submit-tx")
                        .header("Content-Type", "application/json")
                        .json(&payload)
                        .send()
                        .await
                        .map_err(|e| AlkanesError::Network(format!("Slipstream request failed: {}", e)))?;
                    
                    let status = response.status();
                    let response_text = response.text().await
                        .map_err(|e| AlkanesError::Network(format!("Failed to read Slipstream response: {}", e)))?;
                    
                    if !status.is_success() {
                        return Err(AlkanesError::Network(format!("Slipstream error ({}): {}", status, response_text)));
                    }
                    
                    let response_json: serde_json::Value = serde_json::from_str(&response_text)
                        .map_err(|e| AlkanesError::Network(format!("Failed to parse Slipstream response: {}", e)))?;
                    
                    // Extract txid from response (in "message" field according to API spec)
                    if let Some(txid) = response_json.get("message").and_then(|v| v.as_str()) {
                        txid.to_string()
                    } else {
                        // Return full response if no message found
                        response_text
                    }
                } else {
                    // Use standard Bitcoin RPC
                    <ConcreteProvider as BitcoinRpcProvider>::send_raw_transaction(provider, &hex_string).await?
                };
                
                if raw {
                    println!("{result}");
                } else {
                    if use_slipstream {
                        println!("✅ Transaction submitted to MARA Slipstream successfully!");
                        println!("🔗 Transaction ID: {result}");
                        println!("💡 Your transaction will be included in the next MARA-mined block");
                    } else {
                        println!("✅ Transaction broadcast successfully!");
                        println!("🔗 Transaction ID: {result}");
                    }
                }
                Ok(())
            },
       };
       res.map_err(|e| AlkanesError::Wallet(e.to_string()))
   }
}

#[async_trait(?Send)]
impl SystemMetashrew for SystemAlkanes {
   async fn execute_metashrew_command(&self, command: MetashrewCommands) -> alkanes_cli_common::Result<()> {
       let provider = &self.provider;
       let res: anyhow::Result<()> = match command {
            MetashrewCommands::Height => {
                let height = provider.get_metashrew_height().await?;
                println!("{height}");
                Ok(())
            },
            MetashrewCommands::Getstateroot { height, raw } => {
                let state_root = <ConcreteProvider as alkanes_cli_common::MetashrewRpcProvider>::get_state_root(provider, serde_json::json!(height)).await?;
                if raw {
                    println!("{}", serde_json::json!(state_root));
                } else {
                    println!("{state_root}");
                }
                Ok(())
            },
       };
       res.map_err(|e| AlkanesError::Wallet(e.to_string()))
   }
}

#[async_trait(?Send)]
impl alkanes_cli_common::SystemAlkanes for SystemAlkanes {
    async fn execute_alkanes_command(&self, command: AlkanesCommands) -> alkanes_cli_common::Result<()> {
        let mut provider = self.provider.clone();

        if command.requires_signing() {
            if let alkanes_cli_common::provider::WalletState::Locked(_) = provider.get_wallet_state() {
                let passphrase = if let Some(ref pass) = self.args.passphrase {
                    pass.clone()
                } else {
                    rpassword::prompt_password("Enter passphrase to unlock keystore for signing: ")
                        .map_err(|e| AlkanesError::Wallet(format!("Failed to get passphrase: {e}")))?
                };
                provider.unlock_wallet(&passphrase).await?;
            } else if let alkanes_cli_common::provider::WalletState::None = provider.get_wallet_state() {
                return Err(AlkanesError::Wallet("No wallet found. Please create or specify a wallet file.".to_string()));
            }
        }

        let res: anyhow::Result<()> = match command {
            AlkanesCommands::Execute {
                fee_rate,
                inputs,
                to,
                change,
                protostones,
                envelope,
                raw,
                trace,
                mine,
                yes,
            } => {
                log::info!("🚀 Starting enhanced alkanes execute command");

                // Resolve change address if provided
                let resolved_change = if let Some(change_addr) = change {
                    Some(provider.resolve_all_identifiers(&change_addr).await?)
                } else {
                    None
                };

                // Load envelope data if provided
                let envelope_data = if let Some(ref envelope_file) = envelope {
                    let expanded_path = expand_tilde(envelope_file)?;
                    let data = std::fs::read(&expanded_path)
                        .with_context(|| format!("Failed to read envelope file: {expanded_path}"))?;
                    log::info!("📦 Loaded envelope data: {} bytes", data.len());
                    Some(data)
                } else {
                    None
                };

                // Parse input requirements from a single string
                let parsed_input_requirements = {
                    use alkanes_cli_common::alkanes::parsing::parse_input_requirements;
                    parse_input_requirements(&inputs)
                        .map_err(|e| anyhow!("Failed to parse input requirements: {}", e))?
                };

                // Parse protostones from a single string
                let parsed_protostones = {
                    use alkanes_cli_common::alkanes::parsing::parse_protostones;
                    parse_protostones(&protostones)
                        .map_err(|e| anyhow!("Failed to parse protostones: {}", e))?
                };

                // Resolve 'to' addresses from a comma-separated string
                let resolved_to_addresses = {
                    let mut resolved = Vec::new();
                    for addr in to.split(',') {
                        resolved.push(provider.resolve_all_identifiers(addr.trim()).await?);
                    }
                    resolved
                };

                 // Create enhanced execute parameters
                 let execute_params = alkanes_cli_common::alkanes::types::EnhancedExecuteParams {
                     fee_rate,
                     to_addresses: resolved_to_addresses,
                     from_addresses: None, // This field is no longer provided by the CLI
                     change_address: resolved_change,
                     input_requirements: parsed_input_requirements,
                     protostones: parsed_protostones,
                    envelope_data,
                    raw_output: raw,
                    trace_enabled: trace,
                    mine_enabled: mine,
                    auto_confirm: yes, // Use the new field name
                };

                let mut current_state = provider.execute(execute_params.clone()).await?;

                loop {
                    match current_state {
                        alkanes_cli_common::alkanes::types::ExecutionState::ReadyToSign(state) => {
                            if !yes {
                                pretty_print::pretty_print_ready_to_sign(&state);
                                println!("Do you want to sign and broadcast this transaction? (y/N)");
                                let mut input = String::new();
                                std::io::stdin().read_line(&mut input)?;
                                if !input.trim().to_lowercase().starts_with('y') {
                                    println!("❌ Transaction cancelled.");
                                    return Ok(());
                                }
                            }
                            let result = provider.resume_execution(state, &execute_params).await?;
                            current_state = alkanes_cli_common::alkanes::types::ExecutionState::Complete(result);
                        }
                        alkanes_cli_common::alkanes::types::ExecutionState::ReadyToSignCommit(state) => {
                             if !yes {
                                println!("A commit transaction is ready to be signed and broadcast.");
                                println!("Do you want to proceed? (y/N)");
                                let mut input = String::new();
                                std::io::stdin().read_line(&mut input)?;
                                if !input.trim().to_lowercase().starts_with('y') {
                                    println!("❌ Transaction cancelled.");
                                    return Ok(());
                                }
                            }
                            current_state = provider.resume_commit_execution(state).await?;
                        }
                        alkanes_cli_common::alkanes::types::ExecutionState::ReadyToSignReveal(state) => {
                            if !yes {
                                pretty_print::pretty_print_reveal_analysis(&state);
                                println!("A reveal transaction is ready to be signed and broadcast.");
                                println!("Do you want to proceed? (y/N)");
                                let mut input = String::new();
                                std::io::stdin().read_line(&mut input)?;
                                if !input.trim().to_lowercase().starts_with('y') {
                                    println!("❌ Transaction cancelled.");
                                    return Ok(());
                                }
                            }
                            let result = provider.resume_reveal_execution(state).await?;
                            current_state = alkanes_cli_common::alkanes::types::ExecutionState::Complete(result);
                        }
                        alkanes_cli_common::alkanes::types::ExecutionState::Complete(result) => {
                            if raw {
                                println!("{}", serde_json::to_string_pretty(&result)?);
                            } else {
                                println!("✅ Alkanes execution completed successfully!");
                                if let Some(commit_txid) = result.commit_txid {
                                    println!("🔗 Commit TXID: {commit_txid}");
                                }
                                println!("🔗 Reveal TXID: {}", result.reveal_txid);
                                if let Some(commit_fee) = result.commit_fee {
                                    println!("💰 Commit Fee: {commit_fee} sats");
                                }
                                println!("💰 Reveal Fee: {} sats", result.reveal_fee);
                                if let Some(traces) = result.traces {
                                    for (i, trace) in traces.iter().enumerate() {
                                        println!("
📊 Trace for protostone #{}:", i + 1);
                                        println!("{}", serde_json::to_string_pretty(&trace).unwrap_or_else(|_| format!("{trace:#?}")));
                                    }
                                }
                            }
                            break;
                        }
                    }
                }
                Ok(())
            }
            AlkanesCommands::Balance { address, raw } => {
                let balance_result = alkanes_cli_common::AlkanesProvider::get_balance(&provider, address.as_deref()).await?;

                if raw {
                    println!("{}", serde_json::to_string_pretty(&balance_result)?);
                } else {
                    println!("🪙 Alkanes Balances");
                    println!("═══════════════════");
                    println!("{}", serde_json::to_string_pretty(&balance_result)?);
                }
                Ok(())
            }
            AlkanesCommands::Trace { outpoint, raw } => {
                let (txid, vout) = parse_outpoint(&outpoint)?;
                let trace_result = provider.trace_outpoint(&txid, vout).await?;

                if raw {
                    println!("{}", serde_json::to_string_pretty(&trace_result)?);
                } else {
                    println!("📊 Alkanes Transaction Trace");
                    println!("═══════════════════════════");
                    println!("{}", serde_json::to_string_pretty(&trace_result)?);
                }
                Ok(())
            }
            AlkanesCommands::Inspect {
                target,
                raw,
                disasm,
                fuzz,
                fuzz_ranges,
                meta,
                codehash,
            } => {
                let config = AlkanesInspectConfig {
                    disasm,
                    fuzz,
                    fuzz_ranges,
                    meta,
                    codehash,
                    raw,
                };

                let result = provider.inspect(&target, config).await?;

                if raw {
                    // Convert to serializable format
                    let serializable_result = serde_json::json!({
                        "alkane_id": {
                            "block": result.alkane_id.block,
                            "tx": result.alkane_id.tx
                        },
                        "bytecode_length": result.bytecode_length,
                        "disassembly": result.disassembly,
                        "metadata": result.metadata,
                        "metadata_error": result.metadata_error,
                        "codehash": result.codehash,
                        "fuzzing_results": result.fuzzing_results
                    });
                    println!("{}", serde_json::to_string_pretty(&serializable_result)?);
                } else {
                    pretty_print::pretty_print_inspection_result(&result)?;
                }
                Ok(())
            }
            AlkanesCommands::Getbytecode { alkane_id, raw, block_tag } => {
                let bytecode = AlkanesProvider::get_bytecode(&provider, &alkane_id, block_tag).await?;

                if raw {
                    let json_result = serde_json::json!({
                        "alkane_id": alkane_id,
                        "bytecode": bytecode
                    });
                    println!("{}", serde_json::to_string_pretty(&json_result)?);
                } else {
                    println!("🔍 Alkanes Contract Bytecode");
                    println!("═══════════════════════════");
                    println!("🏷️  Alkane ID: {alkane_id}");

                    if bytecode.is_empty() || bytecode == "0x" {
                        println!("❌ No bytecode found for this contract");
                    } else {
                        // Remove 0x prefix if present for display
                        let clean_bytecode = bytecode.strip_prefix("0x").unwrap_or(&bytecode);

                        println!("💾 Bytecode:");
                        println!("   Length: {} bytes", clean_bytecode.len() / 2);
                        println!("   Hex: {bytecode}");

                        // Show first few bytes for quick inspection
                        if clean_bytecode.len() >= 8 {
                            println!("   First 4 bytes: {}", &clean_bytecode[..8]);
                        }
                    }
                }
                Ok(())
            }
            AlkanesCommands::Simulate {
                contract_id,
                params,
                block_hex,
                transaction_hex,
                raw,
            } => {
                use prost::Message;
                use alkanes_cli_common::params_parser::{parse_params, parse_alkane_id};
                use alkanes_cli_common::proto::alkanes as alkanes_pb;
                
                // Get current height from metashrew
                let height = provider.get_metashrew_height().await?;
                
                // Parse contract_id (format: block:tx)
                let alkane_id = parse_alkane_id(&contract_id)?;
                
                // Build MessageContextParcel
                let mut parcel = alkanes_pb::MessageContextParcel {
                    height,
                    vout: 2,
                    pointer: 0,
                    refund_pointer: 0,
                    txindex: 0,
                    transaction: vec![],
                    block: vec![],
                    calldata: vec![],
                    alkanes: vec![],
                };
                
                // Set block_hex if provided
                if let Some(ref hex) = block_hex {
                    parcel.block = hex::decode(hex.trim_start_matches("0x"))?;
                }
                
                // Set transaction_hex if provided
                if let Some(ref hex) = transaction_hex {
                    parcel.transaction = hex::decode(hex.trim_start_matches("0x"))?;
                }
                
                // Parse params if provided (format: [block,tx,inputs...]:[block:tx:value]:[block:tx:value])
                if let Some(ref params_str) = params {
                    let (cellpack, alkane_parcel) = parse_params(params_str)?;
                    
                    // Encode calldata using Cellpack::encipher
                    parcel.calldata = cellpack.encipher();
                    
                    // Convert AlkaneTransferParcel to protobuf format
                    for transfer in alkane_parcel.0 {
                        let mut transfer_pb = alkanes_pb::AlkaneTransfer::default();
                        
                        let mut id_pb = alkanes_pb::AlkaneId::default();
                        let mut block_uint128 = alkanes_pb::Uint128::default();
                        block_uint128.lo = transfer.id.block as u64;
                        block_uint128.hi = (transfer.id.block >> 64) as u64;
                        id_pb.block = Some(block_uint128).into();
                        
                        let mut tx_uint128 = alkanes_pb::Uint128::default();
                        tx_uint128.lo = transfer.id.tx as u64;
                        tx_uint128.hi = (transfer.id.tx >> 64) as u64;
                        id_pb.tx = Some(tx_uint128).into();
                        
                        transfer_pb.id = Some(id_pb).into();
                        
                        let mut value_uint128 = alkanes_pb::Uint128::default();
                        value_uint128.lo = transfer.value as u64;
                        value_uint128.hi = (transfer.value >> 64) as u64;
                        transfer_pb.value = Some(value_uint128).into();
                        
                        parcel.alkanes.push(transfer_pb);
                    }
                }
                
                // Encode the parcel
                let hex_input = format!("0x{}", hex::encode(parcel.encode_to_vec()));
                
                // Build the view function path: "block:tx/simulate"
                let view_fn = format!("{}:{}/simulate", alkane_id.block, alkane_id.tx);
                
                // Call metashrew_view
                let response_bytes = provider.metashrew_view_call(&view_fn, &hex_input, "latest").await?;
                
                // Decode response as SimulateResponse
                let simulate_response = alkanes_pb::SimulateResponse::decode(response_bytes.as_slice())?;
                
                if raw {
                    println!("{:#?}", simulate_response);
                } else {
                    println!("🧪 Alkanes Contract Simulation");
                    println!("═══════════════════════════");
                    println!("🔗 Contract ID: {contract_id}");
                    println!("⛽ Gas Used: {}", simulate_response.gas_used);
                    if !simulate_response.error.is_empty() {
                        println!("❌ Error: {}", simulate_response.error);
                    }
                    if let Some(ref execution) = simulate_response.execution {
                        println!("📊 Execution Result:");
                        println!("   Return data: 0x{}", hex::encode(&execution.data));
                        println!("   Alkanes transferred: {}", execution.alkanes.len());
                        for (i, alkane) in execution.alkanes.iter().enumerate() {
                            if let Some(ref id) = alkane.id {
                                let block = id.block.as_ref().map(|b| b.lo).unwrap_or(0);
                                let tx = id.tx.as_ref().map(|t| t.lo).unwrap_or(0);
                                let value = alkane.value.as_ref().map(|v| v.lo).unwrap_or(0);
                                println!("   {}. Alkane {}:{} -> {} units", i + 1, block, tx, value);
                            }
                        }
                    }
                }
                Ok(())
            }
            AlkanesCommands::GetBlock { height, raw } => {
                let result = AlkanesProvider::get_block(&provider, height).await?;
                if raw {
                    println!("{result:#?}");
                } else {
                    println!("📦 Alkanes Block {height}:
{result:#?}");
                }
                Ok(())
            }
            AlkanesCommands::Sequence { raw } => {
                let result = provider.sequence().await?;
                if raw {
                    println!("{}", serde_json::to_string_pretty(&result)?);
                } else {
                    println!("🔢 Sequence:
{}", serde_json::to_string_pretty(&result)?);
                }
                Ok(())
            }
            AlkanesCommands::SpendablesByAddress { address, raw } => {
                let result = provider.spendables_by_address(&address).await?;
                if raw {
                    println!("{}", serde_json::to_string_pretty(&result)?);
                } else {
                    println!("💰 Spendables for {}:
{}", address, serde_json::to_string_pretty(&result)?);
                }
                Ok(())
            }
            AlkanesCommands::TraceBlock { height, raw } => {
                let result = provider.trace_block(height).await?;
                if raw {
                    println!("{result:#?}");
                } else {
                    println!("📊 Trace for block {height}:
{result:#?}");
                }
                Ok(())
            }
            AlkanesCommands::Getstorage { alkane_id, path, block_tag, raw } => {
                use prost::Message;
                use alkanes_cli_common::params_parser::parse_alkane_id;
                use alkanes_cli_common::proto::alkanes as alkanes_pb;
                
                // Parse alkane_id (format: block:tx)
                let id = parse_alkane_id(&alkane_id)?;
                
                // Build AlkaneStorageRequest
                let mut request = alkanes_pb::AlkaneStorageRequest::default();
                let mut id_pb = alkanes_pb::AlkaneId::default();
                
                let mut block_uint128 = alkanes_pb::Uint128::default();
                block_uint128.lo = id.block as u64;
                block_uint128.hi = (id.block >> 64) as u64;
                id_pb.block = Some(block_uint128).into();
                
                let mut tx_uint128 = alkanes_pb::Uint128::default();
                tx_uint128.lo = id.tx as u64;
                tx_uint128.hi = (id.tx >> 64) as u64;
                id_pb.tx = Some(tx_uint128).into();
                
                request.id = Some(id_pb).into();
                request.path = hex::decode(path.trim_start_matches("0x"))?;
                
                let hex_input = format!("0x{}", hex::encode(request.encode_to_vec()));
                let response_bytes = provider.metashrew_view_call("getstorage", &hex_input, block_tag.as_deref().unwrap_or("latest")).await?;
                
                let storage_response = alkanes_pb::AlkaneStorageResponse::decode(response_bytes.as_slice())?;
                
                if raw {
                    println!("{{\"value\": \"0x{}\"}}", hex::encode(&storage_response.value));
                } else {
                    println!("🗄️  Storage Value for {alkane_id}:");
                    println!("   Path: {path}");
                    println!("   Value: 0x{}", hex::encode(&storage_response.value));
                }
                Ok(())
            }
            AlkanesCommands::Getinventory { outpoint, block_tag, raw } => {
                use prost::Message;
                use alkanes_cli_common::params_parser::parse_outpoint;
                use alkanes_cli_common::proto::alkanes as alkanes_pb;
                
                // Parse outpoint (format: txid:vout)
                let (txid, vout) = parse_outpoint(&outpoint)?;
                
                // Build AlkaneInventoryRequest (which uses Outpoint)
                let mut request = alkanes_pb::Outpoint::default();
                request.txid = hex::decode(&txid)?;
                request.vout = vout;
                
                let hex_input = format!("0x{}", hex::encode(request.encode_to_vec()));
                let response_bytes = provider.metashrew_view_call("getinventory", &hex_input, block_tag.as_deref().unwrap_or("latest")).await?;
                
                let inventory_response = alkanes_pb::AlkaneInventoryResponse::decode(response_bytes.as_slice())?;
                
                if raw {
                    println!("{:#?}", inventory_response);
                } else {
                    println!("📦 Alkane Inventory at {outpoint}:");
                    for (i, alkane) in inventory_response.alkanes.iter().enumerate() {
                        if let Some(ref id) = alkane.id {
                            let block = id.block.as_ref().map(|b| b.lo).unwrap_or(0);
                            let tx = id.tx.as_ref().map(|t| t.lo).unwrap_or(0);
                            let value = alkane.value.as_ref().map(|v| v.lo).unwrap_or(0);
                            println!("   {}. Alkane {}:{} -> {} units", i + 1, block, tx, value);
                        }
                    }
                }
                Ok(())
            }
            AlkanesCommands::WrapBtc { amount, from, change, fee_rate, raw, trace, mine, yes } => {
                use alkanes_cli_common::alkanes::wrap_btc::{WrapBtcExecutor, WrapBtcParams};
                
                let params = WrapBtcParams {
                    amount,
                    from_addresses: from,
                    change_address: change,
                    fee_rate,
                    raw_output: raw,
                    trace_enabled: trace,
                    mine_enabled: mine,
                    auto_confirm: yes,
                };

                let mut executor = WrapBtcExecutor::new(&mut provider);
                let result = executor.wrap_btc(params).await?;

                if raw {
                    println!("{}", serde_json::to_string_pretty(&result)?);
                } else {
                    println!("✅ BTC wrapped successfully!");
                    println!("🔗 Commit TXID: {}", result.commit_txid.as_ref().unwrap_or(&"N/A".to_string()));
                    println!("🔗 Reveal TXID: {}", result.reveal_txid);
                    println!("💰 Commit Fee: {} sats", result.commit_fee.unwrap_or(0));
                    println!("💰 Reveal Fee: {} sats", result.reveal_fee);
                    println!("🎉 frBTC minted and locked in vault!");
                }
                Ok(())
            }
        };
        res.map_err(|e| AlkanesError::Wallet(e.to_string()))
    }
}

use alkanes_cli_common::runestone_analysis::{
    analyze_transaction_with_runestone, pretty_print_transaction_analysis,
};
use bitcoin::Transaction;
use bitcoin::consensus::deserialize;

fn decode_transaction_hex(hex_str: &str) -> anyhow::Result<Transaction> {
    let tx_bytes = hex::decode(hex_str.trim_start_matches("0x"))
        .context("Failed to decode transaction hex")?;
    
    let tx: Transaction = deserialize(&tx_bytes)
        .context("Failed to deserialize transaction")?;
    
    Ok(tx)
}

#[async_trait(?Send)]
impl SystemRunestone for SystemAlkanes {
    async fn execute_runestone_command(&self, command: RunestoneCommands) -> alkanes_cli_common::Result<()> {
        let provider = &self.provider;
        let res: anyhow::Result<()> = match command {
            RunestoneCommands::Decode { tx_hex, raw } => {
                let tx = decode_transaction_hex(&tx_hex)?;
                let network = provider.get_network();
                let analysis = analyze_transaction_with_runestone(&tx, network)?;

                if raw {
                    println!("{}", serde_json::to_string_pretty(&analysis)?);
                } else {
                    let pretty_output = pretty_print_transaction_analysis(&analysis)?;
                    println!("{pretty_output}");
                }
                Ok(())
            },
            RunestoneCommands::Analyze { txid, raw } => {
                let tx_hex = provider.get_transaction_hex(&txid).await?;
                let tx = decode_transaction_hex(&tx_hex)?;
                let network = provider.get_network();
                let analysis = analyze_transaction_with_runestone(&tx, network)?;

                if raw {
                    println!("{}", serde_json::to_string_pretty(&analysis)?);
                } else {
                    let pretty_output = pretty_print_transaction_analysis(&analysis)?;
                    println!("{pretty_output}");
                }
                Ok(())
            },
        };
        res.map_err(|e| AlkanesError::Wallet(e.to_string()))
    }
}

#[async_trait(?Send)]
impl SystemProtorunes for SystemAlkanes {
   async fn execute_protorunes_command(&self, command: ProtorunesCommands) -> alkanes_cli_common::Result<()> {
       let provider = &self.provider;
       let res: anyhow::Result<()> = match command {
            ProtorunesCommands::Byaddress { address, raw, block_tag, protocol_tag } => {
                let result = provider.get_protorunes_by_address(&address, block_tag, protocol_tag).await?;
                
                if raw {
                    println!("{}", serde_json::to_string_pretty(&result)?);
                } else {
                    println!("🪙 Protorunes for address: {address}");
                    println!("═══════════════════════════════════════");
                    println!("{}", serde_json::to_string_pretty(&result)?);
                }
                Ok(())
            },
           ProtorunesCommands::Byoutpoint { txid, vout, raw, block_tag, protocol_tag } => {
               let result = provider.get_protorunes_by_outpoint(&txid, vout, block_tag, protocol_tag).await?;
               
               if raw {
                   println!("{}", serde_json::to_string_pretty(&result)?);
               } else {
                   println!("🪙 Protorunes for outpoint: {txid}:{vout}");
                   println!("═══════════════════════════════════════");
                   println!("{}", serde_json::to_string_pretty(&result)?);
               }
               Ok(())
           },
       };
       res.map_err(|e| AlkanesError::Wallet(e.to_string()))
   }
}

#[async_trait(?Send)]
impl SystemMonitor for SystemAlkanes {
   async fn execute_monitor_command(&self, command: MonitorCommands) -> alkanes_cli_common::Result<()> {
       let provider = &self.provider;
       let res: anyhow::Result<()> = match command {
            MonitorCommands::Blocks { start, raw: _ } => {
                let start_height = start.unwrap_or({
                    // Get current height as default
                    0 // Placeholder - would need async context
                });
                
                println!("🔍 Monitoring blocks starting from height: {start_height}");
                provider.monitor_blocks(start).await?;
                println!("✅ Block monitoring completed");
                Ok(())
            },
       };
       res.map_err(|e| AlkanesError::Wallet(e.to_string()))
   }
}

#[async_trait(?Send)]
impl SystemEsplora for SystemAlkanes {
    async fn execute_esplora_command(&self, command: EsploraCommands) -> alkanes_cli_common::Result<()> {
        let provider = &self.provider;
        let res: anyhow::Result<()> = match command {
            EsploraCommands::BlocksTipHash { raw } => {
                let hash = provider.get_blocks_tip_hash().await?;
                if raw {
                    println!("{hash}");
                } else {
                    println!("⛓️ Tip Hash: {hash}");
                }
                Ok(())
            },
            EsploraCommands::BlocksTipHeight { raw } => {
                let height = provider.get_blocks_tip_height().await?;
                if raw {
                    println!("{height}");
                } else {
                    println!("📈 Tip Height: {height}");
                }
                Ok(())
            },
            EsploraCommands::Blocks { start_height, raw } => {
                let result = provider.get_blocks(start_height).await?;
                if raw {
                    if let Some(s) = result.as_str() {
                        println!("{}", s.trim_matches('"'));
                    } else {
                        println!("{result}");
                    }
                } else {
                    println!("📦 Blocks:
{}", serde_json::to_string_pretty(&result)?);
                }
                Ok(())
            },
            EsploraCommands::BlockHeight { height, raw } => {
                let hash = provider.get_block_by_height(height).await?;
                if raw {
                    println!("{hash}");
                } else {
                    println!("🔗 Block Hash at {height}: {hash}");
                }
                Ok(())
            },
            EsploraCommands::Block { hash, raw } => {
                let block = EsploraProvider::get_block(provider, &hash).await?;
                if raw {
                    if let Some(s) = block.as_str() {
                        println!("{}", s.trim_matches('"'));
                    } else {
                        println!("{block}");
                    }
                } else {
                    println!("📦 Block {}:
{}", hash, serde_json::to_string_pretty(&block)?);
                }
                Ok(())
            },
            EsploraCommands::BlockStatus { hash, raw } => {
                let status = provider.get_block_status(&hash).await?;
                if raw {
                    if let Some(s) = status.as_str() {
                        println!("{}", s.trim_matches('"'));
                    } else {
                        println!("{status}");
                    }
                } else {
                    println!("ℹ️ Block Status {}:
{}", hash, serde_json::to_string_pretty(&status)?);
                }
                Ok(())
            },
            EsploraCommands::BlockTxids { hash, raw } => {
                let txids = provider.get_block_txids(&hash).await?;
                if raw {
                    if let Some(s) = txids.as_str() {
                        println!("{}", s.trim_matches('"'));
                    } else {
                        println!("{txids}");
                    }
                } else {
                    println!("📄 Block Txids {}:
{}", hash, serde_json::to_string_pretty(&txids)?);
                }
                Ok(())
            },
            EsploraCommands::BlockHeader { hash, raw } => {
                let header = <ConcreteProvider as EsploraProvider>::get_block_header(provider, &hash).await?;
                if raw {
                    println!("{header}");
                } else {
                    println!("📄 Block Header {hash}: {header}");
                }
                Ok(())
            },
            EsploraCommands::BlockRaw { hash, raw } => {
                let raw_block = provider.get_block_raw(&hash).await?;
                if raw {
                    println!("{raw_block}");
                } else {
                    println!("📦 Raw Block {hash}: {raw_block}");
                }
                Ok(())
            },
            EsploraCommands::BlockTxid { hash, index, raw } => {
                let txid = provider.get_block_txid(&hash, index).await?;
                if raw {
                    println!("{txid}");
                } else {
                    println!("📄 Txid at index {index} in block {hash}: {txid}");
                }
                Ok(())
            },
            EsploraCommands::BlockTxs { hash, start_index, raw } => {
                let txs = provider.get_block_txs(&hash, start_index).await?;
                if raw {
                    if let Some(s) = txs.as_str() {
                        println!("{}", s.trim_matches('"'));
                    } else {
                        println!("{txs}");
                    }
                } else {
                    println!("📄 Transactions in block {}:
{}", hash, serde_json::to_string_pretty(&txs)?);
                }
                Ok(())
            },
            EsploraCommands::Address { params, raw } => {
                let resolved_params = provider.resolve_all_identifiers(&params).await?;
                let result = EsploraProvider::get_address_info(provider, &resolved_params).await?;
                if raw {
                    if let Some(s) = result.as_str() {
                        println!("{}", s.trim_matches('"'));
                    } else {
                        println!("{result}");
                    }
                } else {
                    println!("🏠 Address {}:
{}", params, serde_json::to_string_pretty(&result)?);
                }
                Ok(())
            },
            EsploraCommands::AddressTxs { params, raw } => {
                let resolved_params = provider.resolve_all_identifiers(&params).await?;
                let result = provider.get_address_txs(&resolved_params).await?;
                if raw {
                    if let Some(s) = result.as_str() {
                        println!("{}", s.trim_matches('"'));
                    } else {
                        println!("{result}");
                    }
                } else {
                    println!("📄 Transactions for address {}:
{}", params, serde_json::to_string_pretty(&result)?);
                }
                Ok(())
            },
            EsploraCommands::AddressTxsChain { params, raw } => {
                let parts: Vec<&str> = params.split(':').collect();
                let resolved_params = if parts.len() >= 2 {
                    let address_part = parts[0];
                    let resolved_address = provider.resolve_all_identifiers(address_part).await?;
                    if parts.len() == 2 {
                        format!("{}:{}", resolved_address, parts[1])
                    } else {
                        format!("{}:{}", resolved_address, parts[1..].join(":"))
                    }
                } else {
                    provider.resolve_all_identifiers(&params).await?
                };
                let result = provider.get_address_txs_chain(&resolved_params, None).await?;
                if raw {
                    if let Some(s) = result.as_str() {
                        println!("{}", s.trim_matches('"'));
                    } else {
                        println!("{result}");
                    }
                } else {
                    println!("⛓️ Chain transactions for address {}:
{}", params, serde_json::to_string_pretty(&result)?);
                }
                Ok(())
            },
            EsploraCommands::AddressTxsMempool { address, raw } => {
                let resolved_address = provider.resolve_all_identifiers(&address).await?;
                let result = provider.get_address_txs_mempool(&resolved_address).await?;
                if raw {
                    if let Some(s) = result.as_str() {
                        println!("{}", s.trim_matches('"'));
                    } else {
                        println!("{result}");
                    }
                } else {
                    println!("⏳ Mempool transactions for address {}:
{}", address, serde_json::to_string_pretty(&result)?);
                }
                Ok(())
            },
            EsploraCommands::AddressUtxo { address, raw } => {
                let resolved_address = provider.resolve_all_identifiers(&address).await?;
                let result = provider.get_address_utxo(&resolved_address).await?;
                if raw {
                    if let Some(s) = result.as_str() {
                        println!("{}", s.trim_matches('"'));
                    } else {
                        println!("{result}");
                    }
                } else {
                    println!("💰 UTXOs for address {}:
{}", address, serde_json::to_string_pretty(&result)?);
                }
                Ok(())
            },
            EsploraCommands::AddressPrefix { prefix, raw } => {
                let result = provider.get_address_prefix(&prefix).await?;
                if raw {
                    if let Some(s) = result.as_str() {
                        println!("{}", s.trim_matches('"'));
                    } else {
                        println!("{result}");
                    }
                } else {
                    println!("🔍 Addresses with prefix '{}':
{}", prefix, serde_json::to_string_pretty(&result)?);
                }
                Ok(())
            },
            EsploraCommands::Tx { txid, raw } => {
                let tx = provider.get_tx(&txid).await?;
                if raw {
                    if let Some(s) = tx.as_str() {
                        println!("{}", s.trim_matches('"'));
                    } else {
                        println!("{tx}");
                    }
                } else {
                    println!("📄 Transaction {}:
{}", txid, serde_json::to_string_pretty(&tx)?);
                }
                Ok(())
            },
            EsploraCommands::TxHex { txid, raw } => {
                let hex = provider.get_tx_hex(&txid).await?;
                if raw {
                    println!("{hex}");
                } else {
                    println!("📄 Hex for tx {txid}: {hex}");
                }
                Ok(())
            },
            EsploraCommands::TxRaw { txid, raw } => {
                let raw_tx = provider.get_tx_raw(&txid).await?;
                if raw {
                    println!("{raw_tx}");
                } else {
                    println!("📄 Raw tx {txid}: {raw_tx}");
                }
                Ok(())
            },
            EsploraCommands::TxStatus { txid, raw } => {
                let status = provider.get_tx_status(&txid).await?;
                if raw {
                    if let Some(s) = status.as_str() {
                        println!("{}", s.trim_matches('"'));
                    } else {
                        println!("{status}");
                    }
                } else {
                    println!("ℹ️ Status for tx {}:
{}", txid, serde_json::to_string_pretty(&status)?);
                }
                Ok(())
            },
            EsploraCommands::TxMerkleProof { txid, raw } => {
                let proof = provider.get_tx_merkle_proof(&txid).await?;
                if raw {
                    if let Some(s) = proof.as_str() {
                        println!("{}", s.trim_matches('"'));
                    } else {
                        println!("{proof}");
                    }
                } else {
                    println!("🧾 Merkle proof for tx {}:
{}", txid, serde_json::to_string_pretty(&proof)?);
                }
                Ok(())
            },
            EsploraCommands::TxMerkleblockProof { txid, raw } => {
                let proof = provider.get_tx_merkleblock_proof(&txid).await?;
                if raw {
                    println!("{proof}");
                } else {
                    println!("🧾 Merkleblock proof for tx {txid}: {proof}");
                }
                Ok(())
            },
            EsploraCommands::TxOutspend { txid, index, raw } => {
                let outspend = provider.get_tx_outspend(&txid, index).await?;
                if raw {
                    if let Some(s) = outspend.as_str() {
                        println!("{}", s.trim_matches('"'));
                    } else {
                        println!("{outspend}");
                    }
                } else {
                    println!("💸 Outspend for tx {}, vout {}:
{}", txid, index, serde_json::to_string_pretty(&outspend)?);
                }
                Ok(())
            },
            EsploraCommands::TxOutspends { txid, raw } => {
                let outspends = provider.get_tx_outspends(&txid).await?;
                if raw {
                    if let Some(s) = outspends.as_str() {
                        println!("{}", s.trim_matches('"'));
                    } else {
                        println!("{outspends}");
                    }
                } else {
                    println!("💸 Outspends for tx {}:
{}", txid, serde_json::to_string_pretty(&outspends)?);
                }
                Ok(())
            },
            EsploraCommands::Broadcast { tx_hex, raw: _ } => {
                let txid = provider.broadcast(&tx_hex).await?;
                println!("✅ Transaction broadcast successfully!");
                println!("🔗 Transaction ID: {txid}");
                Ok(())
            },
            EsploraCommands::PostTx { tx_hex, raw: _ } => {
                let txid = provider.broadcast(&tx_hex).await?;
                println!("✅ Transaction posted successfully!");
                println!("🔗 Transaction ID: {txid}");
                Ok(())
            },
            EsploraCommands::Mempool { raw } => {
                let mempool = provider.get_mempool().await?;
                if raw {
                    if let Some(s) = mempool.as_str() {
                        println!("{}", s.trim_matches('"'));
                    } else {
                        println!("{mempool}");
                    }
                } else {
                    println!("⏳ Mempool Info:
{}", serde_json::to_string_pretty(&mempool)?);
                }
                Ok(())
            },
            EsploraCommands::MempoolTxids { raw } => {
                let txids = provider.get_mempool_txids().await?;
                if raw {
                    if let Some(s) = txids.as_str() {
                        println!("{}", s.trim_matches('"'));
                    } else {
                        println!("{txids}");
                    }
                } else {
                    println!("📄 Mempool Txids:
{}", serde_json::to_string_pretty(&txids)?);
                }
                Ok(())
            },
            EsploraCommands::MempoolRecent { raw } => {
                let recent = provider.get_mempool_recent().await?;
                if raw {
                    if let Some(s) = recent.as_str() {
                        println!("{}", s.trim_matches('"'));
                    } else {
                        println!("{recent}");
                    }
                } else {
                    println!("📄 Recent Mempool Txs:
{}", serde_json::to_string_pretty(&recent)?);
                }
                Ok(())
            },
            EsploraCommands::FeeEstimates { raw } => {
                let estimates = provider.get_fee_estimates().await?;
                if raw {
                    if let Some(s) = estimates.as_str() {
                        println!("{}", s.trim_matches('"'));
                    } else {
                        println!("{estimates}");
                    }
                } else {
                    println!("💰 Fee Estimates:
{}", serde_json::to_string_pretty(&estimates)?);
                }
                Ok(())
            },
        };
        res.map_err(|e| AlkanesError::Wallet(e.to_string()))
    }
}


#[async_trait(?Send)]
pub trait SystemOrd {
    async fn execute_ord_command(&self, command: OrdCommands) -> alkanes_cli_common::Result<()>;
}

#[async_trait(?Send)]
impl SystemOrd for SystemAlkanes {
    async fn execute_ord_command(&self, command: OrdCommands) -> alkanes_cli_common::Result<()> {
        let provider = &self.provider;
        let res: anyhow::Result<()> = match command {
            OrdCommands::Inscription { id, raw } => {
                let inscription = provider.get_inscription(&id).await?;
                if raw {
                    println!("{}", serde_json::to_string_pretty(&inscription)?);
                } else {
                    println!("Inscription {}:
{}", id, serde_json::to_string_pretty(&inscription)?);
                }
                Ok(())
            },
            OrdCommands::InscriptionsInBlock { hash, raw } => {
                let inscriptions = provider.get_inscriptions_in_block(&hash).await?;
                if raw {
                    println!("{}", serde_json::to_string_pretty(&inscriptions)?);
                } else {
                    println!("Inscriptions in block {}:
{}", hash, serde_json::to_string_pretty(&inscriptions)?);
                }
                Ok(())
            },
            OrdCommands::AddressInfo { address, raw } => {
                let result = provider.get_ord_address_info(&address).await?;
                if raw {
                    println!("{}", serde_json::to_string_pretty(&result)?);
                } else {
                    println!("Address {}:
{}", address, serde_json::to_string_pretty(&result)?);
                }
                Ok(())
            },
            OrdCommands::BlockInfo { query, raw } => {
                let result = provider.get_block_info(&query).await?;
                if raw {
                    println!("{}", serde_json::to_string_pretty(&result)?);
                } else {
                    println!("Block {}:
{}", query, serde_json::to_string_pretty(&result)?);
                }
                Ok(())
            },
            OrdCommands::BlockCount => {
                let result = provider.get_ord_block_count().await?;
                println!("Block count:
{}", serde_json::to_string_pretty(&result)?);
                Ok(())
            },
            OrdCommands::Blocks { raw } => {
                let result = provider.get_ord_blocks().await?;
                if raw {
                    println!("{}", serde_json::to_string_pretty(&result)?);
                } else {
                    println!("Blocks:
{}", serde_json::to_string_pretty(&result)?);
                }
                Ok(())
            },
            OrdCommands::Children { id, page, raw } => {
                let result = provider.get_children(&id, page).await?;
                if raw {
                    println!("{}", serde_json::to_string_pretty(&result)?);
                } else {
                    println!("Children of {}:
{}", id, serde_json::to_string_pretty(&result)?);
                }
                Ok(())
            },
            OrdCommands::Content { id } => {
                let result = provider.get_content(&id).await?;
                use std::io::{self, Write};
                io::stdout().write_all(&result)?;
                Ok(())
            },
            OrdCommands::Output { outpoint, raw } => {
                let result = provider.get_output(&outpoint).await?;
                if raw {
                    println!("{}", serde_json::to_string_pretty(&result)?);
                } else {
                    println!("Output {}:
{}", outpoint, serde_json::to_string_pretty(&result)?);
                }
                Ok(())
            },
            OrdCommands::Parents { id, page, raw } => {
                let result = provider.get_parents(&id, page).await?;
                if raw {
                    println!("{}", serde_json::to_string_pretty(&result)?);
                } else {
                    println!("Parents of {}:
{}", id, serde_json::to_string_pretty(&result)?);
                }
                Ok(())
            },
            OrdCommands::Rune { rune, raw } => {
                let result = provider.get_rune(&rune).await?;
                if raw {
                    println!("{}", serde_json::to_string_pretty(&result)?);
                } else {
                    println!("Rune {}:
{}", rune, serde_json::to_string_pretty(&result)?);
                }
                Ok(())
            },
            OrdCommands::Sat { sat, raw } => {
                let result = provider.get_sat(sat).await?;
                if raw {
                    println!("{}", serde_json::to_string_pretty(&result)?);
                } else {
                    println!("Sat {}:
{}", sat, serde_json::to_string_pretty(&result)?);
                }
                Ok(())
            },
            OrdCommands::TxInfo { txid, raw } => {
                let result = provider.get_tx_info(&txid).await?;
                if raw {
                    println!("{}", serde_json::to_string_pretty(&result)?);
                } else {
                    println!("Transaction {}:
{}", txid, serde_json::to_string_pretty(&result)?);
                }
                Ok(())
            },
        };
        res.map_err(|e| AlkanesError::Wallet(e.to_string()))
    }
}

/// Expand tilde (~) in file paths to home directory
fn expand_tilde(path: &str) -> Result<String> {
    if path.starts_with("~/") {
        let home = std::env::var("HOME")
            .context("HOME environment variable not set")?;
        Ok(path.replacen("~", &home, 1))
    } else {
        Ok(path.to_string())
    }
}<|MERGE_RESOLUTION|>--- conflicted
+++ resolved
@@ -152,7 +152,6 @@
             log::debug!("No passphrase provided");
         }
 
-<<<<<<< HEAD
         // Handle different wallet modes
         if let Some(ref address) = args.wallet_address {
             // Address-only mode: no keystore needed
@@ -166,12 +165,6 @@
             // Normal keystore mode
             provider.initialize().await?;
         }
-=======
-        // Initialize provider (call mutable version explicitly)
-        log::debug!("Initializing provider...");
-        ConcreteProvider::initialize(&mut provider).await?;
-        log::debug!("Provider initialized");
->>>>>>> e13c06f3
 
         // Create PGP provider
 
