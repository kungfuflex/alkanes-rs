--- conflicted
+++ resolved
@@ -7,56 +7,35 @@
     Protostones,
 };
 use crate::tables::RuneTable;
-<<<<<<< HEAD
 use anyhow::{ anyhow, Ok, Result };
+use balance_sheet::clear_balances;
 use bitcoin::blockdata::block::Block;
 use bitcoin::hashes::Hash;
 use bitcoin::script::Instruction;
 use bitcoin::{ opcodes, Address, OutPoint, ScriptBuf, Transaction, TxOut };
 use metashrew::index_pointer::{ AtomicPointer, IndexPointer };
-use metashrew::{ flush, input };
+#[allow(unused_imports)]
+use metashrew::{ flush, input, println, stdio::{ stdout, Write } };
 use metashrew_support::index_pointer::KeyValuePointer;
-use metashrew_support::{ compat::{ to_arraybuffer_layout, to_ptr }, utils::consume_to_end };
+use metashrew_support::{
+    compat::{ to_arraybuffer_layout, to_passback_ptr, to_ptr },
+    utils::{ consume_sized_int, consume_to_end },
+};
 use ordinals::Etching;
 use ordinals::{ Artifact, Runestone };
-use proto::protorune::{ Output, RunesResponse, WalletResponse };
 use protobuf::{ Message, SpecialFields };
 use protorune_support::constants;
+use protorune_support::proto::protorune::{
+    OutpointResponse,
+    Output,
+    RunesResponse,
+    WalletResponse,
+};
 use protorune_support::utils::get_network;
 use protorune_support::{
     balance_sheet::{ BalanceSheet, ProtoruneRuneId },
     protostone::{ into_protostone_edicts, Protostone, ProtostoneEdict },
-    utils::{ consensus_encode, field_to_name },
-=======
-use anyhow::{anyhow, Ok, Result};
-use balance_sheet::clear_balances;
-use bitcoin::blockdata::block::Block;
-use bitcoin::hashes::Hash;
-use bitcoin::script::Instruction;
-use bitcoin::{opcodes, Address, OutPoint, ScriptBuf, Transaction, TxOut};
-use metashrew::index_pointer::{AtomicPointer, IndexPointer};
-#[allow(unused_imports)]
-use metashrew::{
-    flush, input, println,
-    stdio::{stdout, Write},
-};
-use metashrew_support::index_pointer::KeyValuePointer;
-use metashrew_support::{
-    compat::{to_arraybuffer_layout, to_passback_ptr, to_ptr},
-    utils::{consume_sized_int, consume_to_end},
-};
-use ordinals::Etching;
-use ordinals::{Artifact, Runestone};
-use protobuf::{Message, SpecialFields};
-use protorune_support::constants;
-use protorune_support::proto::protorune::{
-    OutpointResponse, Output, RunesResponse, WalletResponse,
-};
-use protorune_support::{
-    balance_sheet::{BalanceSheet, ProtoruneRuneId},
-    protostone::{into_protostone_edicts, Protostone, ProtostoneEdict},
-    utils::{consensus_encode, field_to_name, outpoint_encode},
->>>>>>> 177520f5
+    utils::{ consensus_encode, field_to_name, outpoint_encode },
 };
 use std::collections::HashMap;
 use std::io::Cursor;
@@ -121,11 +100,10 @@
 pub fn protorunesbyoutpoint() -> i32 {
     let mut data: Cursor<Vec<u8>> = Cursor::new(input());
     let _height = consume_sized_int::<u32>(&mut data);
-    let result: OutpointResponse =
-        view::protorunes_by_outpoint(&consume_to_end(&mut data).unwrap()).unwrap();
-    to_passback_ptr(&mut to_arraybuffer_layout::<&[u8]>(
-        &result.write_to_bytes().unwrap(),
-    ))
+    let result: OutpointResponse = view
+        ::protorunes_by_outpoint(&consume_to_end(&mut data).unwrap())
+        .unwrap();
+    to_passback_ptr(&mut to_arraybuffer_layout::<&[u8]>(&result.write_to_bytes().unwrap()))
 }
 
 #[no_mangle]
@@ -329,14 +307,7 @@
         height: u64,
         balance_sheet: &mut BalanceSheet
     ) -> Result<()> {
-<<<<<<< HEAD
-        let name = tables::RUNES.RUNE_ID_TO_ETCHING.select(&mint.to_string().into_bytes()).get();
-=======
-        let name = tables::RUNES
-            .RUNE_ID_TO_ETCHING
-            .select(&mint.clone().into())
-            .get();
->>>>>>> 177520f5
+        let name = tables::RUNES.RUNE_ID_TO_ETCHING.select(&mint.clone().into()).get();
         let remaining: u128 = tables::RUNES.MINTS_REMAINING.select(&name).get_value();
         let amount: u128 = tables::RUNES.AMOUNT.select(&name).get_value();
         if remaining != 0 {
@@ -381,17 +352,8 @@
                 .derive(&tables::RUNES.RUNE_ID_TO_ETCHING.select(&rune_id.into()))
                 .set(Arc::new(name.0.to_string().into_bytes()));
             atomic
-<<<<<<< HEAD
                 .derive(&tables::RUNES.ETCHING_TO_RUNE_ID.select(&_name.as_bytes().to_vec()))
-                .set(rune_id.clone());
-=======
-                .derive(
-                    &tables::RUNES
-                        .ETCHING_TO_RUNE_ID
-                        .select(&_name.as_bytes().to_vec()),
-                )
                 .set(rune_id.into());
->>>>>>> 177520f5
             atomic
                 .derive(&tables::RUNES.RUNE_ID_TO_HEIGHT.select(&rune_id.into()))
                 .set_value(height);
@@ -484,10 +446,9 @@
     // }
 
     pub fn build_rune_id(height: u64, tx: u32) -> Arc<Vec<u8>> {
-        let rune_id = <ProtoruneRuneId as Into<Vec<u8>>>::into(ProtoruneRuneId::new(
-            height as u128,
-            tx as u128,
-        ));
+        let rune_id = <ProtoruneRuneId as Into<Vec<u8>>>::into(
+            ProtoruneRuneId::new(height as u128, tx as u128)
+        );
         return Arc::new(rune_id);
     }
 
@@ -577,55 +538,27 @@
     pub fn index_outpoints(block: &Block, height: u64) -> Result<()> {
         let mut atomic = AtomicPointer::default();
         for tx in &block.txdata {
-<<<<<<< HEAD
-            let ptr = atomic.derive(
-                &tables::RUNES.OUTPOINT_TO_HEIGHT.select(&tx.txid().as_byte_array().to_vec())
-            );
-=======
->>>>>>> 177520f5
             for i in 0..tx.output.len() {
-                let outpoint_bytes = outpoint_encode(&OutPoint {
-                    txid: tx.compute_txid(),
-                    vout: i as u32,
-                })?;
+                let outpoint_bytes = outpoint_encode(
+                    &(OutPoint {
+                        txid: tx.compute_txid(),
+                        vout: i as u32,
+                    })
+                )?;
                 atomic
-<<<<<<< HEAD
-                    .derive(
-                        &tables::OUTPOINT_TO_OUTPUT.select(
-                            &consensus_encode(
-                                &(OutPoint {
-                                    txid: tx.txid(),
-                                    vout: i as u32,
-                                })
-                            ).unwrap()
-                        )
-                    )
-                    .set(
-                        Arc::new(
-                            (Output {
-                                script: tx.output[i].clone().script_pubkey.into_bytes(),
-                                value: tx.output[i].clone().value,
-                                special_fields: SpecialFields::new(),
-                            })
-                                .write_to_bytes()
-                                .unwrap()
-                        )
-                    );
-=======
                     .derive(&tables::RUNES.OUTPOINT_TO_HEIGHT.select(&outpoint_bytes))
                     .set_value(height);
-                atomic
-                    .derive(&tables::OUTPOINT_TO_OUTPUT.select(&outpoint_bytes))
-                    .set(Arc::new(
+                atomic.derive(&tables::OUTPOINT_TO_OUTPUT.select(&outpoint_bytes)).set(
+                    Arc::new(
                         (Output {
                             script: tx.output[i].clone().script_pubkey.into_bytes(),
                             value: tx.output[i].clone().value.to_sat(),
                             special_fields: SpecialFields::new(),
                         })
-                        .write_to_bytes()
-                        .unwrap(),
-                    ));
->>>>>>> 177520f5
+                            .write_to_bytes()
+                            .unwrap()
+                    )
+                );
             }
         }
         atomic.commit();
@@ -652,25 +585,8 @@
             //     sheet, outpoint
             // );
             sheet.save(
-                &mut atomic.derive(
-<<<<<<< HEAD
-                    &table.OUTPOINT_TO_RUNES.select(
-                        &consensus_encode(
-                            &(OutPoint {
-                                txid: tx.txid(),
-                                vout: i as u32,
-                            })
-                        )?
-                    )
-                ),
+                &mut atomic.derive(&table.OUTPOINT_TO_RUNES.select(&consensus_encode(&outpoint)?)),
                 false
-=======
-                    &table
-                        .OUTPOINT_TO_RUNES
-                        .select(&consensus_encode(&outpoint)?),
-                ),
-                false,
->>>>>>> 177520f5
             );
         }
         if map.contains_key(&u32::MAX) {
@@ -727,10 +643,7 @@
                 balances_by_output,
                 &mut proto_balances_by_output,
                 unallocated_to,
-<<<<<<< HEAD
-                tx.txid()
-=======
-                tx.compute_txid(),
+                tx.compute_txid()
             )?;
 
             // by default, all protorunes that come in as input will be given to the
@@ -738,41 +651,15 @@
             Self::handle_leftover_runes(
                 &mut balance_sheet,
                 &mut proto_balances_by_output,
-                (tx.output.len() as u32) + 1,
->>>>>>> 177520f5
+                (tx.output.len() as u32) + 1
             )?;
             protostones
                 .into_iter()
                 .enumerate()
                 .map(|(i, stone)| {
-<<<<<<< HEAD
-                    if !stone.edicts.is_empty() {
-                        Self::process_edicts(
-                            tx,
-                            &stone.edicts.clone().into(),
-                            &mut proto_balances_by_output,
-                            &mut balance_sheet,
-                            &tx.output
-                        )?;
-                        Self::handle_leftover_runes(
-                            &mut balance_sheet,
-                            &mut proto_balances_by_output.clone(),
-                            unallocated_to
-                        )?;
-                        for (vout, sheet) in balances_by_output.clone() {
-                            let outpoint = OutPoint::new(tx.txid(), vout);
-                            sheet.save(
-                                &mut atomic.derive(
-                                    &table.OUTPOINT_TO_RUNES.select(&consensus_encode(&outpoint)?)
-                                ),
-                                false
-                            );
-                        }
-=======
                     let shadow_vout = (i as u32) + (tx.output.len() as u32) + 1;
                     if !proto_balances_by_output.contains_key(&shadow_vout) {
                         proto_balances_by_output.insert(shadow_vout, BalanceSheet::default());
->>>>>>> 177520f5
                     }
                     // println!(
                     //     "shadow vout {} has bs: {:?}",
@@ -803,7 +690,7 @@
                             runestone_output_index,
                             shadow_vout,
                             &mut proto_balances_by_output,
-                            protostone_unallocated_to,
+                            protostone_unallocated_to
                         )?;
                         prior_balance_sheet = match proto_balances_by_output.get(&refund) {
                             Some(sheet) => {
@@ -827,7 +714,7 @@
                         &stone.edicts,
                         &mut proto_balances_by_output,
                         &mut prior_balance_sheet,
-                        &tx.output,
+                        &tx.output
                     )?;
 
                     // TODO: After edicts, we may need to update the remaining
@@ -840,11 +727,7 @@
                         Self::handle_leftover_runes(
                             &mut prior_balance_sheet,
                             &mut proto_balances_by_output,
-<<<<<<< HEAD
-                            unallocated_to
-=======
-                            protostone_unallocated_to,
->>>>>>> 177520f5
+                            protostone_unallocated_to
                         )?;
                     }
 
