--- conflicted
+++ resolved
@@ -528,8 +528,7 @@
     };
 
     // Serialize the response
-<<<<<<< HEAD
-    response.write_to_bytes().map_err(|e| anyhow!("{:?}", e))
+    Ok(response.encode_to_vec())
 }
 
 pub fn gettransaction(input: &Vec<u8>) -> Result<Vec<u8>> {
@@ -553,7 +552,4 @@
 
     // Serialize the response
     response.write_to_bytes().map_err(|e| anyhow!("{:?}", e))
-=======
-    Ok(response.encode_to_vec())
->>>>>>> 8fd3caac
 }