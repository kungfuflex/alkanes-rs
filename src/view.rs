--- conflicted
+++ resolved
@@ -459,32 +459,28 @@
     responses
 }
 
-<<<<<<< HEAD
-    Ok((responses, gas))
-}
-
-pub fn getbytecode(input: &Vec<u8>) -> Result<Vec<u8>> {
-    let request = alkanes_support::proto::alkanes::BytecodeRequest::parse_from_bytes(input)?;
-    let alkane_id = request.id.unwrap();
-    let alkane_id = crate::utils::from_protobuf(alkane_id);
-    
-    // Get the bytecode from the storage
-    let bytecode = metashrew::index_pointer::IndexPointer::from_keyword("/alkanes/")
-        .select(&alkane_id.into())
-        .get();
-    
-    // Return the uncompressed bytecode
-    if bytecode.len() > 0 {
-        Ok(alkanes_support::gz::decompress(bytecode.to_vec())?)
-    } else {
-        Err(anyhow!("No bytecode found for the given AlkaneId"))
-    }
-=======
 pub fn multi_simulate_safe(
     parcels: &[MessageContextParcel],
     fuel: u64,
 ) -> Vec<(Result<(ExtendedCallResponse, u64)>)> {
     set_view_mode();
     multi_simulate(parcels, fuel)
->>>>>>> 910c9e05
+}
+
+pub fn getbytecode(input: &Vec<u8>) -> Result<Vec<u8>> {
+    let request = alkanes_support::proto::alkanes::BytecodeRequest::parse_from_bytes(input)?;
+    let alkane_id = request.id.unwrap();
+    let alkane_id = crate::utils::from_protobuf(alkane_id);
+    
+    // Get the bytecode from the storage
+    let bytecode = metashrew::index_pointer::IndexPointer::from_keyword("/alkanes/")
+        .select(&alkane_id.into())
+        .get();
+    
+    // Return the uncompressed bytecode
+    if bytecode.len() > 0 {
+        Ok(alkanes_support::gz::decompress(bytecode.to_vec())?)
+    } else {
+        Err(anyhow!("No bytecode found for the given AlkaneId"))
+    }
 }