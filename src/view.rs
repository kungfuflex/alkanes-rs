--- conflicted
+++ resolved
@@ -187,35 +187,17 @@
 ) -> protorune_support::proto::protorune::BalanceSheet {
     let mut clone = balances.clone();
     for entry in &mut clone.entries {
-<<<<<<< HEAD
-        let block: u128 = entry
-            .rune
-            .clone()
-            .unwrap()
-            .runeId
-            .height
-            .clone()
-            .unwrap()
-            .into();
-        if block == 2 || block == 4 || block == 32 {
-            (
-                entry.rune.as_mut().unwrap().name,
-                entry.rune.as_mut().unwrap().symbol,
-            ) = get_statics(&from_protobuf(entry.rune.runeId.clone().unwrap()));
-            entry.rune.as_mut().unwrap().spacers = 0;
-=======
         let rune = entry.rune.as_ref().unwrap();
         let rune_id = rune.rune_id.as_ref().unwrap();
         let height = rune_id.height.as_ref().unwrap();
         let block: u128 = height.clone().into();
-        if block == 2 || block == 4 {
+        if block == 2 || block == 4 || block == 32 {
             let (name, symbol) =
                 get_statics(&from_protobuf(rune_id.clone()));
             let mut_rune = entry.rune.as_mut().unwrap();
             mut_rune.name = name;
             mut_rune.symbol = symbol;
             mut_rune.spacers = 0;
->>>>>>> 87c572e9
         }
     }
     clone
@@ -227,21 +209,14 @@
     runes
         .into_iter()
         .map(|mut v| {
-<<<<<<< HEAD
-            let block: u128 = v.clone().runeId.height.clone().unwrap().into();
-            if block == 2 || block == 4 || block == 32 {
-                (v.name, v.symbol) = get_statics(&from_protobuf(v.runeId.clone().unwrap()));
-                v.spacers = 0;
-=======
             if let Some(rune_id) = v.rune_id.as_ref() {
                 if let Some(height) = rune_id.height.as_ref() {
                     let block: u128 = height.clone().into();
-                    if block == 2 || block == 4 {
+                    if block == 2 || block == 4 || block == 32 {
                         (v.name, v.symbol) = get_statics(&from_protobuf(rune_id.clone()));
                         v.spacers = 0;
                     }
                 }
->>>>>>> 87c572e9
             }
             v
         })
@@ -388,15 +363,9 @@
     return Ok(response);
 }
 
-<<<<<<< HEAD
-pub fn getinventory(req: &AlkaneInventoryRequest) -> Result<AlkaneInventoryResponse> {
-    let mut result: AlkaneInventoryResponse = AlkaneInventoryResponse::new();
-    let alkane_inventory = alkane_inventory_pointer(&req.id.clone().unwrap().into());
-=======
 pub fn alkane_inventory(req: &AlkaneInventoryRequest) -> Result<AlkaneInventoryResponse> {
     let mut result: AlkaneInventoryResponse = AlkaneInventoryResponse::default();
     let alkane_inventory = alkane_inventory_pointer(&req.id.as_ref().unwrap().clone().into());
->>>>>>> 87c572e9
     result.alkanes = alkane_inventory
         .get_list()
         .into_iter()
