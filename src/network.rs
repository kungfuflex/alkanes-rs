--- conflicted
+++ resolved
@@ -3,13 +3,8 @@
 use crate::precompiled::{
     alkanes_std_genesis_alkane_dogecoin_build, alkanes_std_genesis_alkane_fractal_build,
     alkanes_std_genesis_alkane_luckycoin_build, alkanes_std_genesis_alkane_mainnet_build,
-    fr_btc_mainnet_build, fr_sigil_build,
     alkanes_std_genesis_alkane_regtest_build, alkanes_std_genesis_alkane_upgraded_mainnet_build,
-<<<<<<< HEAD
-    alkanes_std_genesis_alkane_upgraded_regtest_build
-=======
     alkanes_std_genesis_alkane_upgraded_regtest_build, fr_btc_signet_build, fr_btc_mainnet_build, fr_sigil_build,
->>>>>>> d2710c19
 };
 use crate::utils::pipe_storagemap_to;
 use crate::view::simulate_parcel;
@@ -202,11 +197,7 @@
         .set(Arc::new(compress(genesis_alkane_bytes())?));
     IndexPointer::from_keyword("/alkanes/")
         .select(&(AlkaneId { block: 32, tx: 0 }).into())
-<<<<<<< HEAD
-        .set(Arc::new(compress(fr_btc_mainnet_build::get_bytes())?));
-=======
         .set(Arc::new(compress(fr_btc_bytes())?));
->>>>>>> d2710c19
     IndexPointer::from_keyword("/alkanes/")
         .select(&(AlkaneId { block: 32, tx: 1 }).into())
         .set(Arc::new(compress(fr_sigil_build::get_bytes())?));
@@ -253,11 +244,7 @@
         refund_pointer: 0,
         calldata: (Cellpack {
             target: fr_btc.clone(),
-<<<<<<< HEAD
-            inputs: vec![0, 1],
-=======
             inputs: vec![0],
->>>>>>> d2710c19
         })
         .encipher(),
         sheets: Box::<BalanceSheet<AtomicPointer>>::new(BalanceSheet::default()),
@@ -295,22 +282,14 @@
             Err(e)
         }
     })?;
-<<<<<<< HEAD
-    let (response3, _gas_used3) = (match simulate_parcel(&parcel3, u64::MAX) {
-=======
     let (response3, _gas_used3) = (match simulate_parcel(&parcel2, u64::MAX) {
->>>>>>> d2710c19
         Ok((a, b)) => Ok((a, b)),
         Err(e) => {
             println!("{:?}", e);
             Err(e)
         }
     })?;
-<<<<<<< HEAD
-    let (response2, _gas_used2) = (match simulate_parcel(&parcel2, u64::MAX) {
-=======
     let (response2, _gas_used2) = (match simulate_parcel(&parcel3, u64::MAX) {
->>>>>>> d2710c19
         Ok((a, b)) => Ok((a, b)),
         Err(e) => {
             println!("{:?}", e);
@@ -351,10 +330,6 @@
         &response2.storage,
         &mut atomic.derive(&IndexPointer::from_keyword("/alkanes/").select(&fr_btc.clone().into())),
     );
-<<<<<<< HEAD
-
-=======
->>>>>>> d2710c19
     atomic
         .derive(&RUNES.OUTPOINT_TO_HEIGHT.select(&outpoint_bytes))
         .set_value(genesis::GENESIS_OUTPOINT_BLOCK_HEIGHT);
