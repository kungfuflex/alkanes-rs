--- conflicted
+++ resolved
@@ -31,13 +31,6 @@
     std::fmt::Write,
 };
 
-pub fn fr_btc_bytes() -> &'static [u8] {
-    include_bytes!("../../../vendor/fr_btc.wasm")
-}
-
-pub fn fr_sigil_bytes() -> &'static [u8] {
-    include_bytes!("../../../vendor/fr_sigil.wasm")
-}
 
 #[cfg(feature = "mainnet")]
 pub fn genesis_alkane_bytes() -> Vec<u8> {
@@ -188,19 +181,10 @@
     IndexPointer::from_keyword("/alkanes/")
         .select(&(AlkaneId { block: 2, tx: 0 }).into())
         .set(Arc::new(compress(genesis_alkane_bytes())?));
-    IndexPointer::from_keyword("/alkanes/")
-        .select(&(AlkaneId { block: 32, tx: 0 }).into())
-<<<<<<< HEAD
         .set(Arc::new(compress(fr_btc_mainnet_build::get_bytes())?));
     IndexPointer::from_keyword("/alkanes/")
         .select(&(AlkaneId { block: 32, tx: 1 }).into())
         .set(Arc::new(compress(fr_sigil_build::get_bytes())?));
-=======
-        .set(Arc::new(compress(fr_btc_bytes().to_vec())?));
-    IndexPointer::from_keyword("/alkanes/")
-        .select(&(AlkaneId { block: 32, tx: 1 }).into())
-        .set(Arc::new(compress(fr_sigil_bytes().to_vec())?));
->>>>>>> 8fd3caac
     let mut atomic: AtomicPointer = AtomicPointer::default();
     sequence_pointer(&atomic).set_value::<u128>(1);
     let myself = AlkaneId { block: 2, tx: 0 };
@@ -330,39 +314,6 @@
         &response2.storage,
         &mut atomic.derive(&IndexPointer::from_keyword("/alkanes/").select(&fr_btc.clone().into())),
     );
-
-    // Initialize frBTC
-    let fr_btc_id = AlkaneId { block: 32, tx: 0 };
-    let fr_btc_parcel = MessageContextParcel {
-        calldata: (Cellpack {
-            target: fr_btc_id.clone(),
-            inputs: vec![0],
-        })
-        .encipher(),
-        ..parcel.clone()
-    };
-    let (fr_btc_response, _) = simulate_parcel(&fr_btc_parcel, u64::MAX)?;
-    pipe_storagemap_to(
-        &fr_btc_response.storage,
-        &mut atomic.derive(&IndexPointer::from_keyword("/alkanes/").select(&fr_btc_id.into())),
-    );
-
-    // Initialize frSIGIL
-    let fr_sigil_id = AlkaneId { block: 32, tx: 1 };
-    let fr_sigil_parcel = MessageContextParcel {
-        calldata: (Cellpack {
-            target: fr_sigil_id.clone(),
-            inputs: vec![0],
-        })
-        .encipher(),
-        ..parcel.clone()
-    };
-    let (fr_sigil_response, _) = simulate_parcel(&fr_sigil_parcel, u64::MAX)?;
-    pipe_storagemap_to(
-        &fr_sigil_response.storage,
-        &mut atomic.derive(&IndexPointer::from_keyword("/alkanes/").select(&fr_sigil_id.into())),
-    );
-
     atomic
         .derive(&RUNES.OUTPOINT_TO_HEIGHT.select(&outpoint_bytes))
         .set_value(genesis::GENESIS_OUTPOINT_BLOCK_HEIGHT);
