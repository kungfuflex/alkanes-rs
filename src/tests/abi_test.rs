use crate::tests::helpers::clear;
use crate::tests::std::alkanes_std_auth_token_build;
use crate::tests::std::alkanes_std_genesis_alkane_build;
use crate::tests::std::alkanes_std_genesis_protorune_build;
use crate::tests::std::alkanes_std_merkle_distributor_build;
use crate::tests::std::alkanes_std_orbital_build;
use crate::tests::std::alkanes_std_owned_token_build;
use crate::tests::std::alkanes_std_proxy_build;
use crate::tests::std::alkanes_std_test_build;
use crate::tests::std::alkanes_std_upgradeable_build;
use crate::vm::fuel::FuelTank;
use crate::vm::instance::AlkanesInstance;
use crate::vm::runtime::AlkanesRuntimeContext;
use alkanes::vm::fuel::VirtualFuelBytes;
use alkanes_support::constants::AUTH_TOKEN_FACTORY_ID;
use anyhow::Result;
#[allow(unused_imports)]
use metashrew::{ println, stdio::{ stdout, Write } };
use protorune::message::MessageContextParcel;
use protorune_support::rune_transfer::RuneTransfer;
use protorune_support::balance_sheet::BalanceSheet;
use protorune::message::MessageContext;
use protorune::test_helpers::create_block_with_rune_tx;
use wasm_bindgen_test::wasm_bindgen_test;
use crate::view::meta_safe;
use protorune::Protorune;
use serde_json::{ json, Value };
use std::sync::{ Arc, Mutex };
use alkanes_support::cellpack::Cellpack;
use crate::index_block;
use alkanes_support::id::AlkaneId;
use crate::tests::helpers::{ self as alkane_helpers, init_with_multiple_cellpacks_with_tx };

struct MyMessageContext(());

impl MessageContext for MyMessageContext {
    fn handle(_parcel: &MessageContextParcel) -> Result<(Vec<RuneTransfer>, BalanceSheet)> {
        let ar: Vec<RuneTransfer> = vec![];
        Ok((ar, BalanceSheet::default()))
    }
    fn protocol_tag() -> u128 {
        100
    }
}

fn test_contract_abi(
    contract_name: &str,
    contract_bytes: Vec<u8>,
<<<<<<< HEAD
    expected_methods: Vec<(&str, u128, Vec<(&str, &str)>)>
=======
    expected_methods: Vec<(&str, u128, Vec<(&str, &str)>, &str)>,
>>>>>>> 9616da75
) -> Result<()> {
    let context = Arc::new(Mutex::new(AlkanesRuntimeContext::default()));

    // Create a new instance of the contract
    let mut instance = AlkanesInstance::from_alkane(context, Arc::new(contract_bytes), 100000000)?;

    // Call the __meta function to get the ABI
    let abi_bytes = instance.call_meta()?;

    // Convert the ABI bytes to a string and parse as JSON
    let abi_string = String::from_utf8(abi_bytes.clone())?;
    let abi_json: Value = serde_json::from_slice(&abi_bytes)?;

    // Print the ABI for debugging
    println!("{} ABI: {}", contract_name, abi_string);

    // Verify the contract name
    assert_eq!(abi_json["contract"], contract_name);

    // Verify that methods array exists
    assert!(abi_json["methods"].is_array());
    let methods = abi_json["methods"].as_array().unwrap();

    // Verify that we have the expected number of methods
    assert_eq!(
        methods.len(),
        expected_methods.len(),
        "Unexpected number of methods in ABI for {}",
        contract_name
    );

    // Verify each method
    for (expected_name, expected_opcode, expected_params, expected_return_type) in expected_methods
    {
        // Find the method in the ABI
        let method = methods
            .iter()
            .find(|m| m["name"] == expected_name)
            .unwrap_or_else(|| {
                panic!("Method {} not found in ABI for {}", expected_name, contract_name)
            });

        // Verify the opcode
        assert_eq!(
            method["opcode"].as_u64().unwrap() as u128,
            expected_opcode,
            "Incorrect opcode for method {} in {}",
            expected_name,
            contract_name
        );

        // Verify the parameters
        let params = method["params"].as_array().unwrap();
        assert_eq!(
            params.len(),
            expected_params.len(),
            "Incorrect number of parameters for method {} in {}",
            expected_name,
            contract_name
        );

        // Verify each parameter type and name
        for (i, (expected_param_name, expected_param_type)) in expected_params.iter().enumerate() {
            assert_eq!(
                params[i]["type"].as_str().unwrap(),
                *expected_param_type,
                "Incorrect parameter type at index {} for method {} in {}",
                i,
                expected_name,
                contract_name
            );

            assert_eq!(
                params[i]["name"].as_str().unwrap(),
                *expected_param_name,
                "Incorrect parameter name at index {} for method {} in {}",
                i,
                expected_name,
                contract_name
            );
        }

        // Verify the return type
        if method.get("returns").is_some() {
            assert_eq!(
                method["returns"].as_str().unwrap(),
                expected_return_type,
                "Incorrect return type for method {} in {}",
                expected_name,
                contract_name
            );
        } else {
            assert_eq!(
                expected_return_type, "void",
                "Expected void return type for method {} in {}, but no return type was specified",
                expected_name, contract_name
            );
        }
    }

    Ok(())
}
#[wasm_bindgen_test]
fn test_meta_call() -> Result<()> {
    clear();
    let block_height = 840_000;

    // Create test blocks with cellpacks
    let test_cellpack = Cellpack {
        target: AlkaneId { block: 1, tx: 0 },
        inputs: vec![0, 1, 1000],
    };
    let mint_test_cellpack = Cellpack {
        target: AlkaneId { block: 2, tx: 1 },
        inputs: vec![1, 1000],
    };
    let auth_cellpack = Cellpack {
        target: AlkaneId {
            block: 3,
            tx: AUTH_TOKEN_FACTORY_ID,
        },
        inputs: vec![100],
    };

    // Initialize test environment with contracts
    let test_block = init_with_multiple_cellpacks_with_tx(
        vec![
            alkanes_std_auth_token_build::get_bytes(),
            alkanes_std_owned_token_build::get_bytes(),
            vec![]
        ],
        vec![auth_cellpack, test_cellpack, mint_test_cellpack]
    );

    index_block(&test_block, block_height)?;

    // Create a properly formatted message context parcel
    let parcel = MessageContextParcel {
        block: test_block,
        height: block_height as u64,
        calldata: vec![2, 1], // Targeting the second contract (owned_token
        ..Default::default()
    };

    // Call meta_safe with the properly formatted parcel
    let abi_bytes = meta_safe(&parcel)?;

    // Verify the response
    let abi_string = String::from_utf8(abi_bytes.clone())?;
    let abi_json: Value = serde_json::from_slice(&abi_bytes)?;

    // Add some basic assertions
    assert!(abi_json.is_object(), "ABI should be a valid JSON object");
    assert!(abi_json.get("methods").is_some(), "ABI should contain methods");

    println!("ABI: {}", abi_string);
    Ok(())
}

#[wasm_bindgen_test]
fn test_owned_token_abi() -> Result<()> {
    clear();

    // Expected methods with their opcodes, parameter names and types, and return types
    let expected_methods = vec![
<<<<<<< HEAD
        ("initialize", 0, vec![("auth_token_units", "u128"), ("token_units", "u128")]),
        ("mint", 77, vec![("token_units", "u128")]),
        ("get_name", 99, vec![]),
        ("get_symbol", 100, vec![]),
        ("get_total_supply", 101, vec![]),
        ("get_data", 1000, vec![])
=======
        (
            "initialize",
            0,
            vec![("auth_token_units", "u128"), ("token_units", "u128")],
            "void",
        ),
        (
            "initialize_with_name_symbol",
            1,
            vec![
                ("auth_token_units", "u128"),
                ("token_units", "u128"),
                ("name", "String"),
                ("symbol", "String"),
            ],
            "void",
        ),
        ("mint", 77, vec![("token_units", "u128")], "void"),
        ("get_name", 99, vec![], "String"),
        ("get_symbol", 100, vec![], "String"),
        ("get_total_supply", 101, vec![], "u128"),
        ("get_data", 1000, vec![], "Vec<u8>"),
>>>>>>> 9616da75
    ];

    test_contract_abi("OwnedToken", alkanes_std_owned_token_build::get_bytes(), expected_methods)
}

#[wasm_bindgen_test]
fn test_auth_token_abi() -> Result<()> {
    clear();

    // Expected methods with their opcodes, parameter names and types, and return types
    let expected_methods = vec![
<<<<<<< HEAD
        ("initialize", 0, vec![("amount", "u128")]),
        ("authenticate", 1, vec![]),
        ("get_name", 99, vec![]),
        ("get_symbol", 100, vec![])
=======
        ("initialize", 0, vec![("amount", "u128")], "void"),
        ("authenticate", 1, vec![], "void"),
        ("get_name", 99, vec![], "String"),
        ("get_symbol", 100, vec![], "String"),
>>>>>>> 9616da75
    ];

    test_contract_abi("AuthToken", alkanes_std_auth_token_build::get_bytes(), expected_methods)
}

#[wasm_bindgen_test]
fn test_proxy_abi() -> Result<()> {
    clear();

    // Expected methods with their opcodes, parameter names and types, and return types
    let expected_methods = vec![
<<<<<<< HEAD
        ("initialize", 0, vec![]),
        ("call_witness", 1, vec![("witness_index", "u128")]),
        ("delegatecall_witness", 2, vec![("witness_index", "u128")]),
        ("call_inputs", 3, vec![]),
        ("delegatecall_inputs", 4, vec![])
=======
        ("initialize", 0, vec![], "void"),
        ("call_witness", 1, vec![("witness_index", "u128")], "void"),
        (
            "delegatecall_witness",
            2,
            vec![("witness_index", "u128")],
            "void",
        ),
        ("call_inputs", 3, vec![], "void"),
        ("delegatecall_inputs", 4, vec![], "void"),
>>>>>>> 9616da75
    ];

    test_contract_abi("Proxy", alkanes_std_proxy_build::get_bytes(), expected_methods)
}

#[wasm_bindgen_test]
fn test_upgradeable_abi() -> Result<()> {
    clear();

    // Expected methods with their opcodes, parameter names and types, and return types
    let expected_methods = vec![
        (
            "initialize",
            0x7fff,
<<<<<<< HEAD
            vec![("block", "u128"), ("tx", "u128"), ("auth_token_units", "u128")],
        ),
        ("upgrade", 0x7ffe, vec![("block", "u128"), ("tx", "u128")]),
        ("delegate", 0x7ffd, vec![])
=======
            vec![
                ("block", "u128"),
                ("tx", "u128"),
                ("auth_token_units", "u128"),
            ],
            "void",
        ),
        (
            "upgrade",
            0x7ffe,
            vec![("block", "u128"), ("tx", "u128")],
            "void",
        ),
        ("delegate", 0x7ffd, vec![], "void"),
>>>>>>> 9616da75
    ];

    test_contract_abi("Upgradeable", alkanes_std_upgradeable_build::get_bytes(), expected_methods)
}

#[wasm_bindgen_test]
fn test_logger_alkane_abi() -> Result<()> {
    clear();

    // Expected methods with their opcodes, parameter names and types, and return types
    let expected_methods = vec![
<<<<<<< HEAD
        ("self_call", 2, vec![]),
        ("check_incoming", 3, vec![]),
        ("mint_tokens", 4, vec![]),
        ("return_data_1", 5, vec![]),
        ("get_transaction", 50, vec![]),
        ("hash_loop", 78, vec![]),
        ("return_default_data", 99, vec![])
=======
        ("self_call", 2, vec![], "void"),
        ("check_incoming", 3, vec![], "void"),
        ("mint_tokens", 4, vec![], "void"),
        ("return_data_1", 5, vec![], "Vec<u8>"),
        ("get_transaction", 50, vec![], "void"),
        ("hash_loop", 78, vec![], "void"),
        ("return_default_data", 99, vec![], "Vec<u8>"),
        (
            "process_numbers",
            11,
            vec![("numbers", "Vec<u128>")],
            "void",
        ),
        (
            "process_strings",
            12,
            vec![("strings", "Vec<String>")],
            "void",
        ),
        (
            "process_nested_vec",
            13,
            vec![("nested", "Vec<Vec<u128>>")],
            "void",
        ),
>>>>>>> 9616da75
    ];

    test_contract_abi("LoggerAlkane", alkanes_std_test_build::get_bytes(), expected_methods)
}

#[wasm_bindgen_test]
fn test_orbital_abi() -> Result<()> {
    clear();

    // Expected methods with their opcodes, parameter names and types, and return types
    let expected_methods = vec![
<<<<<<< HEAD
        ("initialize", 0, vec![]),
        ("get_name", 99, vec![]),
        ("get_symbol", 100, vec![]),
        ("get_total_supply", 101, vec![]),
        ("get_data", 1000, vec![])
=======
        ("initialize", 0, vec![], "void"),
        ("get_name", 99, vec![], "String"),
        ("get_symbol", 100, vec![], "String"),
        ("get_total_supply", 101, vec![], "u128"),
        ("get_data", 1000, vec![], "Vec<u8>"),
>>>>>>> 9616da75
    ];

    test_contract_abi("Orbital", alkanes_std_orbital_build::get_bytes(), expected_methods)
}

#[wasm_bindgen_test]
fn test_merkle_distributor_abi() -> Result<()> {
    clear();

    // Expected methods with their opcodes, parameter names and types, and return types
    let expected_methods = vec![
<<<<<<< HEAD
        ("initialize", 0, vec![("length", "u128"), ("root_bytes", "u128")]),
        ("claim", 1, vec![])
=======
        (
            "initialize",
            0,
            vec![("length", "u128"), ("root_bytes", "u128")],
            "void",
        ),
        ("claim", 1, vec![], "void"),
>>>>>>> 9616da75
    ];

    test_contract_abi(
        "MerkleDistributor",
        alkanes_std_merkle_distributor_build::get_bytes(),
        expected_methods
    )
}

#[test]
fn test_genesis_alkane_abi() -> Result<()> {
    clear();

    // Expected methods with their opcodes, parameter names and types, and return types
    let expected_methods = vec![
<<<<<<< HEAD
        ("initialize", 0, vec![]),
        ("mint", 77, vec![]),
        ("get_name", 99, vec![]),
        ("get_symbol", 100, vec![]),
        ("get_total_supply", 101, vec![])
=======
        ("initialize", 0, vec![], "void"),
        ("mint", 77, vec![], "void"),
        ("get_name", 99, vec![], "String"),
        ("get_symbol", 100, vec![], "String"),
        ("get_total_supply", 101, vec![], "u128"),
>>>>>>> 9616da75
    ];

    test_contract_abi(
        "GenesisAlkane",
        alkanes_std_genesis_alkane_build::get_bytes(),
        expected_methods
    )
}

#[wasm_bindgen_test]
fn test_genesis_protorune_abi() -> Result<()> {
    clear();

    // Expected methods with their opcodes, parameter names and types, and return types
    let expected_methods = vec![
<<<<<<< HEAD
        ("initialize", 0, vec![]),
        ("mint", 77, vec![]),
        ("get_name", 99, vec![]),
        ("get_symbol", 100, vec![]),
        ("get_total_supply", 101, vec![])
=======
        ("initialize", 0, vec![], "void"),
        ("mint", 77, vec![], "void"),
        ("get_name", 99, vec![], "String"),
        ("get_symbol", 100, vec![], "String"),
        ("get_total_supply", 101, vec![], "u128"),
>>>>>>> 9616da75
    ];

    test_contract_abi(
        "GenesisProtorune",
        alkanes_std_genesis_protorune_build::get_bytes(),
        expected_methods
    )
}<|MERGE_RESOLUTION|>--- conflicted
+++ resolved
@@ -46,11 +46,7 @@
 fn test_contract_abi(
     contract_name: &str,
     contract_bytes: Vec<u8>,
-<<<<<<< HEAD
-    expected_methods: Vec<(&str, u128, Vec<(&str, &str)>)>
-=======
-    expected_methods: Vec<(&str, u128, Vec<(&str, &str)>, &str)>,
->>>>>>> 9616da75
+    expected_methods: Vec<(&str, u128, Vec<(&str, &str)>, &str)>
 ) -> Result<()> {
     let context = Arc::new(Mutex::new(AlkanesRuntimeContext::default()));
 
@@ -83,8 +79,12 @@
     );
 
     // Verify each method
-    for (expected_name, expected_opcode, expected_params, expected_return_type) in expected_methods
-    {
+    for (
+        expected_name,
+        expected_opcode,
+        expected_params,
+        expected_return_type,
+    ) in expected_methods {
         // Find the method in the ABI
         let method = methods
             .iter()
@@ -144,9 +144,11 @@
             );
         } else {
             assert_eq!(
-                expected_return_type, "void",
+                expected_return_type,
+                "void",
                 "Expected void return type for method {} in {}, but no return type was specified",
-                expected_name, contract_name
+                expected_name,
+                contract_name
             );
         }
     }
@@ -216,20 +218,7 @@
 
     // Expected methods with their opcodes, parameter names and types, and return types
     let expected_methods = vec![
-<<<<<<< HEAD
-        ("initialize", 0, vec![("auth_token_units", "u128"), ("token_units", "u128")]),
-        ("mint", 77, vec![("token_units", "u128")]),
-        ("get_name", 99, vec![]),
-        ("get_symbol", 100, vec![]),
-        ("get_total_supply", 101, vec![]),
-        ("get_data", 1000, vec![])
-=======
-        (
-            "initialize",
-            0,
-            vec![("auth_token_units", "u128"), ("token_units", "u128")],
-            "void",
-        ),
+        ("initialize", 0, vec![("auth_token_units", "u128"), ("token_units", "u128")], "void"),
         (
             "initialize_with_name_symbol",
             1,
@@ -237,7 +226,7 @@
                 ("auth_token_units", "u128"),
                 ("token_units", "u128"),
                 ("name", "String"),
-                ("symbol", "String"),
+                ("symbol", "String")
             ],
             "void",
         ),
@@ -245,8 +234,7 @@
         ("get_name", 99, vec![], "String"),
         ("get_symbol", 100, vec![], "String"),
         ("get_total_supply", 101, vec![], "u128"),
-        ("get_data", 1000, vec![], "Vec<u8>"),
->>>>>>> 9616da75
+        ("get_data", 1000, vec![], "Vec<u8>")
     ];
 
     test_contract_abi("OwnedToken", alkanes_std_owned_token_build::get_bytes(), expected_methods)
@@ -258,17 +246,10 @@
 
     // Expected methods with their opcodes, parameter names and types, and return types
     let expected_methods = vec![
-<<<<<<< HEAD
-        ("initialize", 0, vec![("amount", "u128")]),
-        ("authenticate", 1, vec![]),
-        ("get_name", 99, vec![]),
-        ("get_symbol", 100, vec![])
-=======
         ("initialize", 0, vec![("amount", "u128")], "void"),
         ("authenticate", 1, vec![], "void"),
         ("get_name", 99, vec![], "String"),
-        ("get_symbol", 100, vec![], "String"),
->>>>>>> 9616da75
+        ("get_symbol", 100, vec![], "String")
     ];
 
     test_contract_abi("AuthToken", alkanes_std_auth_token_build::get_bytes(), expected_methods)
@@ -280,24 +261,11 @@
 
     // Expected methods with their opcodes, parameter names and types, and return types
     let expected_methods = vec![
-<<<<<<< HEAD
-        ("initialize", 0, vec![]),
-        ("call_witness", 1, vec![("witness_index", "u128")]),
-        ("delegatecall_witness", 2, vec![("witness_index", "u128")]),
-        ("call_inputs", 3, vec![]),
-        ("delegatecall_inputs", 4, vec![])
-=======
         ("initialize", 0, vec![], "void"),
         ("call_witness", 1, vec![("witness_index", "u128")], "void"),
-        (
-            "delegatecall_witness",
-            2,
-            vec![("witness_index", "u128")],
-            "void",
-        ),
+        ("delegatecall_witness", 2, vec![("witness_index", "u128")], "void"),
         ("call_inputs", 3, vec![], "void"),
-        ("delegatecall_inputs", 4, vec![], "void"),
->>>>>>> 9616da75
+        ("delegatecall_inputs", 4, vec![], "void")
     ];
 
     test_contract_abi("Proxy", alkanes_std_proxy_build::get_bytes(), expected_methods)
@@ -312,27 +280,11 @@
         (
             "initialize",
             0x7fff,
-<<<<<<< HEAD
             vec![("block", "u128"), ("tx", "u128"), ("auth_token_units", "u128")],
-        ),
-        ("upgrade", 0x7ffe, vec![("block", "u128"), ("tx", "u128")]),
-        ("delegate", 0x7ffd, vec![])
-=======
-            vec![
-                ("block", "u128"),
-                ("tx", "u128"),
-                ("auth_token_units", "u128"),
-            ],
             "void",
         ),
-        (
-            "upgrade",
-            0x7ffe,
-            vec![("block", "u128"), ("tx", "u128")],
-            "void",
-        ),
-        ("delegate", 0x7ffd, vec![], "void"),
->>>>>>> 9616da75
+        ("upgrade", 0x7ffe, vec![("block", "u128"), ("tx", "u128")], "void"),
+        ("delegate", 0x7ffd, vec![], "void")
     ];
 
     test_contract_abi("Upgradeable", alkanes_std_upgradeable_build::get_bytes(), expected_methods)
@@ -344,15 +296,6 @@
 
     // Expected methods with their opcodes, parameter names and types, and return types
     let expected_methods = vec![
-<<<<<<< HEAD
-        ("self_call", 2, vec![]),
-        ("check_incoming", 3, vec![]),
-        ("mint_tokens", 4, vec![]),
-        ("return_data_1", 5, vec![]),
-        ("get_transaction", 50, vec![]),
-        ("hash_loop", 78, vec![]),
-        ("return_default_data", 99, vec![])
-=======
         ("self_call", 2, vec![], "void"),
         ("check_incoming", 3, vec![], "void"),
         ("mint_tokens", 4, vec![], "void"),
@@ -360,25 +303,9 @@
         ("get_transaction", 50, vec![], "void"),
         ("hash_loop", 78, vec![], "void"),
         ("return_default_data", 99, vec![], "Vec<u8>"),
-        (
-            "process_numbers",
-            11,
-            vec![("numbers", "Vec<u128>")],
-            "void",
-        ),
-        (
-            "process_strings",
-            12,
-            vec![("strings", "Vec<String>")],
-            "void",
-        ),
-        (
-            "process_nested_vec",
-            13,
-            vec![("nested", "Vec<Vec<u128>>")],
-            "void",
-        ),
->>>>>>> 9616da75
+        ("process_numbers", 11, vec![("numbers", "Vec<u128>")], "void"),
+        ("process_strings", 12, vec![("strings", "Vec<String>")], "void"),
+        ("process_nested_vec", 13, vec![("nested", "Vec<Vec<u128>>")], "void")
     ];
 
     test_contract_abi("LoggerAlkane", alkanes_std_test_build::get_bytes(), expected_methods)
@@ -390,19 +317,11 @@
 
     // Expected methods with their opcodes, parameter names and types, and return types
     let expected_methods = vec![
-<<<<<<< HEAD
-        ("initialize", 0, vec![]),
-        ("get_name", 99, vec![]),
-        ("get_symbol", 100, vec![]),
-        ("get_total_supply", 101, vec![]),
-        ("get_data", 1000, vec![])
-=======
         ("initialize", 0, vec![], "void"),
         ("get_name", 99, vec![], "String"),
         ("get_symbol", 100, vec![], "String"),
         ("get_total_supply", 101, vec![], "u128"),
-        ("get_data", 1000, vec![], "Vec<u8>"),
->>>>>>> 9616da75
+        ("get_data", 1000, vec![], "Vec<u8>")
     ];
 
     test_contract_abi("Orbital", alkanes_std_orbital_build::get_bytes(), expected_methods)
@@ -414,18 +333,8 @@
 
     // Expected methods with their opcodes, parameter names and types, and return types
     let expected_methods = vec![
-<<<<<<< HEAD
-        ("initialize", 0, vec![("length", "u128"), ("root_bytes", "u128")]),
-        ("claim", 1, vec![])
-=======
-        (
-            "initialize",
-            0,
-            vec![("length", "u128"), ("root_bytes", "u128")],
-            "void",
-        ),
-        ("claim", 1, vec![], "void"),
->>>>>>> 9616da75
+        ("initialize", 0, vec![("length", "u128"), ("root_bytes", "u128")], "void"),
+        ("claim", 1, vec![], "void")
     ];
 
     test_contract_abi(
@@ -441,19 +350,11 @@
 
     // Expected methods with their opcodes, parameter names and types, and return types
     let expected_methods = vec![
-<<<<<<< HEAD
-        ("initialize", 0, vec![]),
-        ("mint", 77, vec![]),
-        ("get_name", 99, vec![]),
-        ("get_symbol", 100, vec![]),
-        ("get_total_supply", 101, vec![])
-=======
         ("initialize", 0, vec![], "void"),
         ("mint", 77, vec![], "void"),
         ("get_name", 99, vec![], "String"),
         ("get_symbol", 100, vec![], "String"),
-        ("get_total_supply", 101, vec![], "u128"),
->>>>>>> 9616da75
+        ("get_total_supply", 101, vec![], "u128")
     ];
 
     test_contract_abi(
@@ -469,19 +370,11 @@
 
     // Expected methods with their opcodes, parameter names and types, and return types
     let expected_methods = vec![
-<<<<<<< HEAD
-        ("initialize", 0, vec![]),
-        ("mint", 77, vec![]),
-        ("get_name", 99, vec![]),
-        ("get_symbol", 100, vec![]),
-        ("get_total_supply", 101, vec![])
-=======
         ("initialize", 0, vec![], "void"),
         ("mint", 77, vec![], "void"),
         ("get_name", 99, vec![], "String"),
         ("get_symbol", 100, vec![], "String"),
-        ("get_total_supply", 101, vec![], "u128"),
->>>>>>> 9616da75
+        ("get_total_supply", 101, vec![], "u128")
     ];
 
     test_contract_abi(
