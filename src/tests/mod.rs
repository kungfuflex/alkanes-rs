--- conflicted
+++ resolved
@@ -30,13 +30,11 @@
 #[cfg(test)]
 pub mod genesis;
 #[cfg(test)]
-<<<<<<< HEAD
-pub mod merkle_distributor;
-=======
 pub mod genesis_upgrade;
 #[cfg(test)]
 pub mod memory_security_tests;
->>>>>>> 690b4102
+#[cfg(test)]
+pub mod merkle_distributor;
 #[cfg(test)]
 pub mod networks;
 #[cfg(test)]
