use crate::indexer::configure_network;
use crate::unwrap::{
    deserialize_payments, fr_btc_payments_at_block, fr_btc_storage_pointer, update_last_block,
};
use crate::view::{meta_safe, multi_simulate_safe, parcel_from_protobuf, simulate_safe};
use alkanes_support::proto;
use bitcoin::{Block, OutPoint};
#[allow(unused_imports)]
use metashrew_core::{
    flush, input, println,
    stdio::{stdout, Write},
};
#[allow(unused_imports)]
use metashrew_support::block::AuxpowBlock;
use metashrew_support::compat::export_bytes;
#[allow(unused_imports)]
use metashrew_support::index_pointer::KeyValuePointer;
use metashrew_support::utils::{consensus_decode, consume_sized_int, consume_to_end};
use protobuf::{Message, MessageField};
use std::io::Cursor;
use view::parcels_from_protobuf;
pub mod block;
pub mod etl;
pub mod indexer;
pub mod message;
pub mod network;
pub mod precompiled;
pub mod tables;
#[cfg(any(test, feature = "test-utils"))]
pub mod tests;
pub mod trace;
pub mod unwrap;
pub mod utils;
pub mod view;
pub mod vm;
use crate::indexer::index_block;

/*
All the #[no_mangle] configs will fail during github action cargo test step
due to duplicate symbol:
  rust-lld: error: duplicate symbol: runesbyheight
  >>> defined in /home/runner/work/alkanes-rs/alkanes-rs/target/wasm32-unknown-unknown/debug/deps/alkanes-5b647d16704125c9.alkanes.7a19fa39330b2460-cgu.05.rcgu.o
  >>> defined in /home/runner/work/alkanes-rs/alkanes-rs/target/wasm32-unknown-unknown/debug/deps/libalkanes.rlib(alkanes.alkanes.2dae95da706e3a8c-cgu.09.rcgu.o)

This is because both
[lib]
crate-type = ["cdylib", "rlib"]

are defined in Cargo.toml since we want to build both the wasm and rust library.

Running cargo test will compile an additional test harness binary that:
Links libalkanes.rlib
Compiles #[no_mangle] functions again into the test binary
Then links everything together, leading to duplicate symbols

Thus, going to add not(test) to all these functions
*/

#[cfg(not(test))]
#[no_mangle]
pub fn multisimluate() -> i32 {
    configure_network();
    let data = input();
    let _height = u32::from_le_bytes((&data[0..4]).try_into().unwrap());
    let reader = &data[4..];
    let mut result: proto::alkanes::MultiSimulateResponse =
        proto::alkanes::MultiSimulateResponse::new();
    let responses = multi_simulate_safe(
        &parcels_from_protobuf(
            proto::alkanes::MultiSimulateRequest::parse_from_bytes(reader).unwrap(),
        ),
        u64::MAX,
    );

    for response in responses {
        let mut res = proto::alkanes::SimulateResponse::new();
        match response {
            Ok((response, gas_used)) => {
                res.execution = MessageField::some(response.into());
                res.gas_used = gas_used;
            }
            Err(e) => {
                result.error = e.to_string();
            }
        }
        result.responses.push(res);
    }

    export_bytes(result.write_to_bytes().unwrap())
}

#[cfg(not(test))]
#[no_mangle]
pub fn simulate() -> i32 {
    configure_network();
    let data = input();
    let _height = u32::from_le_bytes((&data[0..4]).try_into().unwrap());
    let reader = &data[4..];
    let mut result: proto::alkanes::SimulateResponse = proto::alkanes::SimulateResponse::new();
    match simulate_safe(
        &parcel_from_protobuf(
            proto::alkanes::MessageContextParcel::parse_from_bytes(reader).unwrap(),
        ),
        u64::MAX,
    ) {
        Ok((response, gas_used)) => {
            result.execution = MessageField::some(response.into());
            result.gas_used = gas_used;
        }
        Err(e) => {
            result.error = e.to_string();
        }
    }
    export_bytes(result.write_to_bytes().unwrap())
}

#[cfg(not(test))]
#[no_mangle]
pub fn sequence() -> i32 {
    export_bytes(view::sequence().unwrap())
}

#[cfg(not(test))]
#[no_mangle]
pub fn meta() -> i32 {
    configure_network();
    let data = input();
    let _height = u32::from_le_bytes((&data[0..4]).try_into().unwrap());
    let reader = &data[4..];
    match meta_safe(&parcel_from_protobuf(
        proto::alkanes::MessageContextParcel::parse_from_bytes(reader).unwrap(),
    )) {
        Ok(response) => export_bytes(response),
        Err(_) => export_bytes(vec![]),
    }
}

#[cfg(not(test))]
#[no_mangle]
pub fn runesbyaddress() -> i32 {
    configure_network();
    let mut data: Cursor<Vec<u8>> = Cursor::new(input());
    let _height = consume_sized_int::<u32>(&mut data).unwrap();
    let result: protorune_support::proto::protorune::WalletResponse =
        protorune::view::runes_by_address(&consume_to_end(&mut data).unwrap())
            .unwrap_or_else(|_| protorune_support::proto::protorune::WalletResponse::new());
    export_bytes(result.write_to_bytes().unwrap())
}

#[cfg(not(test))]
#[no_mangle]
pub fn runesbyoutpoint() -> i32 {
    configure_network();
    let mut data: Cursor<Vec<u8>> = Cursor::new(input());
    let _height = consume_sized_int::<u32>(&mut data).unwrap();
    let result: protorune_support::proto::protorune::OutpointResponse =
        protorune::view::runes_by_outpoint(&consume_to_end(&mut data).unwrap())
            .unwrap_or_else(|_| protorune_support::proto::protorune::OutpointResponse::new());
    export_bytes(result.write_to_bytes().unwrap())
}

#[cfg(not(test))]
#[no_mangle]
pub fn spendablesbyaddress() -> i32 {
    configure_network();
    let mut data: Cursor<Vec<u8>> = Cursor::new(input());
    let _height = consume_sized_int::<u32>(&mut data).unwrap();
    let result: protorune_support::proto::protorune::WalletResponse =
        view::protorunes_by_address(&consume_to_end(&mut data).unwrap())
            .unwrap_or_else(|_| protorune_support::proto::protorune::WalletResponse::new());
    export_bytes(result.write_to_bytes().unwrap())
}

#[cfg(not(test))]
#[no_mangle]
pub fn protorunesbyaddress() -> i32 {
    configure_network();
    let mut data: Cursor<Vec<u8>> = Cursor::new(input());
    let _height = consume_sized_int::<u32>(&mut data).unwrap();
    let input_data = consume_to_end(&mut data).unwrap();
    //  let _request = protorune_support::proto::protorune::ProtorunesWalletRequest::parse_from_bytes(&input_data).unwrap();

    let mut result: protorune_support::proto::protorune::WalletResponse =
        view::protorunes_by_address(&input_data)
            .unwrap_or_else(|_| protorune_support::proto::protorune::WalletResponse::new());

    result.outpoints = result
        .outpoints
        .into_iter()
        .filter_map(|v| {
            if v.clone()
                .balances
                .unwrap_or_else(|| protorune_support::proto::protorune::BalanceSheet::new())
                .entries
                .len()
                == 0
            {
                None
            } else {
                Some(v)
            }
        })
        .collect::<Vec<protorune_support::proto::protorune::OutpointResponse>>();

    export_bytes(result.write_to_bytes().unwrap())
}

#[cfg(not(test))]
#[no_mangle]
pub fn getblock() -> i32 {
    configure_network();
    let mut data: Cursor<Vec<u8>> = Cursor::new(input());
    let _height = consume_sized_int::<u32>(&mut data).unwrap();
    let input_data = consume_to_end(&mut data).unwrap();
    export_bytes(view::getblock(&input_data).unwrap())
}

<<<<<<< HEAD
// #[cfg(not(test))]
// #[no_mangle]
// pub fn protorunesbyaddress2() -> i32 {
//     configure_network();
//     let mut data: Cursor<Vec<u8>> = Cursor::new(input());
//     let _height = consume_sized_int::<u32>(&mut data).unwrap();

//     let input_data = consume_to_end(&mut data).unwrap();
//     let request = protorune_support::proto::protorune::ProtorunesWalletRequest::parse_from_bytes(&input_data).unwrap();

//     #[cfg(feature = "cache")]
//     {
//         // Check if we have a cached filtered response for this address
//         let cached_response = protorune::tables::CACHED_FILTERED_WALLET_RESPONSE.select(&request.wallet).get();

//         if !cached_response.is_empty() {
//             // Use the cached filtered response if available
//             match protorune_support::proto::protorune::WalletResponse::parse_from_bytes(&cached_response) {
//                 Ok(response) => {
//                     return export_bytes(response.write_to_bytes().unwrap());
//                 },
//                 Err(e) => {
//                     println!("Error parsing cached filtered wallet response: {:?}", e);
//                     // Fall back to computing the response if parsing fails
//                 }
//             }
//         }
//     }

//     // If no cached response or parsing failed, compute it
//     let mut result: protorune_support::proto::protorune::WalletResponse =
//         view::protorunes_by_address2(&input_data)
//             .unwrap_or_else(|_| protorune_support::proto::protorune::WalletResponse::new());

//     // Filter the outpoints to only include those with runes
//     result.outpoints = result
//         .outpoints
//         .into_iter()
//         .filter_map(|v| {
//             if v.clone()
//                 .balances
//                 .unwrap_or_else(|| protorune_support::proto::protorune::BalanceSheet::new())
//                 .entries
//                 .len()
//                 == 0
//             {
//                 None
//             } else {
//                 Some(v)
//             }
//         })
//         .collect::<Vec<protorune_support::proto::protorune::OutpointResponse>>();

//     export_bytes(result.write_to_bytes().unwrap())
// }

=======
>>>>>>> d9ef4fc6
#[cfg(not(test))]
#[no_mangle]
pub fn protorunesbyheight() -> i32 {
    configure_network();
    let mut data: Cursor<Vec<u8>> = Cursor::new(input());
    let _height = consume_sized_int::<u32>(&mut data).unwrap();
    let result: protorune_support::proto::protorune::RunesResponse =
        view::protorunes_by_height(&consume_to_end(&mut data).unwrap())
            .unwrap_or_else(|_| protorune_support::proto::protorune::RunesResponse::new());
    export_bytes(result.write_to_bytes().unwrap())
}

#[cfg(not(test))]
#[no_mangle]
pub fn alkanes_id_to_outpoint() -> i32 {
    configure_network();
    let mut data: Cursor<Vec<u8>> = Cursor::new(input());
    // first 4 bytes come in as height, not used
    let _height = consume_sized_int::<u32>(&mut data).unwrap();
    let data_vec = consume_to_end(&mut data).unwrap();
    let result: alkanes_support::proto::alkanes::AlkaneIdToOutpointResponse =
        view::alkanes_id_to_outpoint(&data_vec).unwrap_or_else(|err| {
            eprintln!("Error in alkanes_id_to_outpoint: {:?}", err);
            alkanes_support::proto::alkanes::AlkaneIdToOutpointResponse::new()
        });
    export_bytes(result.write_to_bytes().unwrap())
}

#[cfg(not(test))]
#[no_mangle]
pub fn traceblock() -> i32 {
    configure_network();
    let mut data: Cursor<Vec<u8>> = Cursor::new(input());
    let height = consume_sized_int::<u32>(&mut data).unwrap();
    export_bytes(view::traceblock(height).unwrap())
}

#[cfg(not(test))]
#[no_mangle]
pub fn trace() -> i32 {
    configure_network();
    let mut data: Cursor<Vec<u8>> = Cursor::new(input());
    let _height = consume_sized_int::<u32>(&mut data).unwrap();
    let outpoint: OutPoint = protorune_support::proto::protorune::Outpoint::parse_from_bytes(
        &consume_to_end(&mut data).unwrap(),
    )
    .unwrap()
    .try_into()
    .unwrap();
    export_bytes(view::trace(&outpoint).unwrap())
}

#[cfg(not(test))]
#[no_mangle]
pub fn getbytecode() -> i32 {
    configure_network();
    let mut data: Cursor<Vec<u8>> = Cursor::new(input());
    let _height = consume_sized_int::<u32>(&mut data).unwrap();
    export_bytes(view::getbytecode(&consume_to_end(&mut data).unwrap()).unwrap_or_default())
}

#[cfg(not(test))]
#[no_mangle]
pub fn protorunesbyoutpoint() -> i32 {
    configure_network();
    let mut data: Cursor<Vec<u8>> = Cursor::new(input());
    let _height = consume_sized_int::<u32>(&mut data).unwrap();
    let result: protorune_support::proto::protorune::OutpointResponse =
        view::protorunes_by_outpoint(&consume_to_end(&mut data).unwrap())
            .unwrap_or_else(|_| protorune_support::proto::protorune::OutpointResponse::new());

    export_bytes(result.write_to_bytes().unwrap())
}

#[cfg(not(test))]
#[no_mangle]
pub fn runesbyheight() -> i32 {
    configure_network();
    let mut data: Cursor<Vec<u8>> = Cursor::new(input());
    let _height = consume_sized_int::<u32>(&mut data).unwrap();
    let result: protorune_support::proto::protorune::RunesResponse =
        protorune::view::runes_by_height(&consume_to_end(&mut data).unwrap())
            .unwrap_or_else(|_| protorune_support::proto::protorune::RunesResponse::new());
    export_bytes(result.write_to_bytes().unwrap())
}

// TODO: this function needs to improve the way it stores all alkane ids, it doesn't handle duplicates right now
#[cfg(not(test))]
#[no_mangle]
pub fn getinventory() -> i32 {
    let data = input();
    let _height = u32::from_le_bytes((&data[0..4]).try_into().unwrap());
    let reader = &data[4..];
    let result = view::getinventory(
        &proto::alkanes::AlkaneInventoryRequest::parse_from_bytes(reader)
            .unwrap()
            .into(),
    )
    .unwrap();
    export_bytes(result.write_to_bytes().unwrap())
}

#[cfg(not(test))]
#[no_mangle]
pub fn getstorageat() -> i32 {
    let data = input();
    let _height = u32::from_le_bytes((&data[0..4]).try_into().unwrap());
    let reader = &data[4..];
    let result = view::getstorageat(
        &proto::alkanes::AlkaneStorageRequest::parse_from_bytes(reader)
            .unwrap()
            .into(),
    )
    .unwrap();
    export_bytes(result.write_to_bytes().unwrap())
}

#[cfg(all(target_arch = "wasm32", not(test)))]
#[no_mangle]
pub fn _start() {
    let data = input();
    let height = u32::from_le_bytes((&data[0..4]).try_into().unwrap());
    let reader = &data[4..];
    #[cfg(any(feature = "dogecoin", feature = "luckycoin", feature = "bellscoin"))]
    let block: Block = AuxpowBlock::parse(&mut Cursor::<Vec<u8>>::new(reader.to_vec()))
        .unwrap()
        .to_consensus();
    #[cfg(not(any(feature = "dogecoin", feature = "luckycoin", feature = "bellscoin")))]
    let block: Block =
        consensus_decode::<Block>(&mut Cursor::<Vec<u8>>::new(reader.to_vec())).unwrap();

    index_block(&block, height).unwrap();
    etl::index_extensions(height, &block);
    flush();
}

#[cfg(test)]
mod unit_tests {
    use super::*;
    use crate::message::AlkaneMessageContext;
    use protobuf::{Message, SpecialFields};
    use protorune::view::{rune_outpoint_to_outpoint_response, runes_by_address, runes_by_height};
    use protorune::Protorune;
    use protorune_support::proto::protorune::{RunesByHeightRequest, Uint128, WalletRequest};
    use std::fs;
    use std::path::PathBuf;

    #[test]
    pub fn test_decode_block() {
        let mut path = PathBuf::from(env!("CARGO_MANIFEST_DIR"));
        path.push("src/tests/static/849236.txt");
        let block_data = fs::read(&path).unwrap();

        assert!(block_data.len() > 0);

        let data = block_data;
        let height = u32::from_le_bytes((&data[0..4]).try_into().unwrap());
        let reader = &data[4..];
        let block: Block =
            consensus_decode::<Block>(&mut Cursor::<Vec<u8>>::new(reader.to_vec())).unwrap();
        assert!(height == 849236);

        // calling index_block directly fails since genesis(&block).unwrap(); gets segfault
        // index_block(&block, height).unwrap();
        configure_network();
        Protorune::index_block::<AlkaneMessageContext>(block.clone(), height.into()).unwrap();

        let req_height: Vec<u8> = (RunesByHeightRequest {
            height: 849236,
            special_fields: SpecialFields::new(),
        })
        .write_to_bytes()
        .unwrap();
        let runes = runes_by_height(&req_height).unwrap();
        assert!(runes.runes.len() == 2);

        // TODO: figure out what address to use for runesbyaddress
        let req_wallet: Vec<u8> = (WalletRequest {
            wallet: String::from("bc1pfs5dhzwk32xa53cjx8fx4dqy7hm4m6tys8zyvemqffz8ua4tytqs8vjdgr")
                .as_bytes()
                .to_vec(),
            special_fields: SpecialFields::new(),
        })
        .write_to_bytes()
        .unwrap();

        let runes_for_addr = runes_by_address(&req_wallet).unwrap();
        // assert!(runes_for_addr.balances > 0);
        std::println!("RUNES by addr: {:?}", runes_for_addr);

        let outpoint_res = rune_outpoint_to_outpoint_response(
            &(OutPoint {
                txid: block.txdata[298].compute_txid(),
                vout: 2,
            }),
        )
        .unwrap();
        let quorum_rune = outpoint_res.balances.unwrap().entries[0].clone();
        let balance = quorum_rune.balance.0.unwrap();
        let mut expected_balance = Uint128::new();
        expected_balance.lo = 21000000;
        assert!(*balance == expected_balance);
        // TODO: Assert rune
        std::println!(" with rune {:?}", quorum_rune.rune.0);

        // assert!(false);
    }
}

#[cfg(not(test))]
#[no_mangle]
pub fn pending_unwraps() -> i32 {
    configure_network();
    let mut data: Cursor<Vec<u8>> = Cursor::new(input());
    let height = consume_sized_int::<u32>(&mut data).unwrap();
    let result = view::unwrap(height as u128).unwrap_or_else(|_| vec![]);
    export_bytes(result)
}<|MERGE_RESOLUTION|>--- conflicted
+++ resolved
@@ -215,65 +215,6 @@
     export_bytes(view::getblock(&input_data).unwrap())
 }
 
-<<<<<<< HEAD
-// #[cfg(not(test))]
-// #[no_mangle]
-// pub fn protorunesbyaddress2() -> i32 {
-//     configure_network();
-//     let mut data: Cursor<Vec<u8>> = Cursor::new(input());
-//     let _height = consume_sized_int::<u32>(&mut data).unwrap();
-
-//     let input_data = consume_to_end(&mut data).unwrap();
-//     let request = protorune_support::proto::protorune::ProtorunesWalletRequest::parse_from_bytes(&input_data).unwrap();
-
-//     #[cfg(feature = "cache")]
-//     {
-//         // Check if we have a cached filtered response for this address
-//         let cached_response = protorune::tables::CACHED_FILTERED_WALLET_RESPONSE.select(&request.wallet).get();
-
-//         if !cached_response.is_empty() {
-//             // Use the cached filtered response if available
-//             match protorune_support::proto::protorune::WalletResponse::parse_from_bytes(&cached_response) {
-//                 Ok(response) => {
-//                     return export_bytes(response.write_to_bytes().unwrap());
-//                 },
-//                 Err(e) => {
-//                     println!("Error parsing cached filtered wallet response: {:?}", e);
-//                     // Fall back to computing the response if parsing fails
-//                 }
-//             }
-//         }
-//     }
-
-//     // If no cached response or parsing failed, compute it
-//     let mut result: protorune_support::proto::protorune::WalletResponse =
-//         view::protorunes_by_address2(&input_data)
-//             .unwrap_or_else(|_| protorune_support::proto::protorune::WalletResponse::new());
-
-//     // Filter the outpoints to only include those with runes
-//     result.outpoints = result
-//         .outpoints
-//         .into_iter()
-//         .filter_map(|v| {
-//             if v.clone()
-//                 .balances
-//                 .unwrap_or_else(|| protorune_support::proto::protorune::BalanceSheet::new())
-//                 .entries
-//                 .len()
-//                 == 0
-//             {
-//                 None
-//             } else {
-//                 Some(v)
-//             }
-//         })
-//         .collect::<Vec<protorune_support::proto::protorune::OutpointResponse>>();
-
-//     export_bytes(result.write_to_bytes().unwrap())
-// }
-
-=======
->>>>>>> d9ef4fc6
 #[cfg(not(test))]
 #[no_mangle]
 pub fn protorunesbyheight() -> i32 {
